import json
from typing import List, Dict
from posthog.models.entity.entity import Entity as BackendEntity
from posthog.schema import (
    ActionsNode,
    BreakdownFilter,
    ChartDisplayType,
    DateRange,
    EventsNode,
    FunnelExclusion,
    FunnelsFilter,
    FunnelsQuery,
    LifecycleFilter,
    LifecycleQuery,
    PathsFilter,
    PathsQuery,
    PropertyGroupFilter,
    RetentionFilter,
    RetentionQuery,
    StickinessFilter,
    StickinessQuery,
    TrendsFilter,
    TrendsQuery,
)
from posthog.types import InsightQueryNode


<<<<<<< HEAD
def entity_to_node(entity: BackendEntity) -> EventsNode | ActionsNode:
    properties = entity._data.get("properties", None)
    if isinstance(properties, dict) and len(properties) == 0:
        properties = None

    shared = {
        "name": entity.name,
        "custom_name": entity.custom_name,
        "properties": properties,
        "math": entity.math,
        "math_property": entity.math_property,
        "math_hogql": entity.math_hogql,
        "math_group_type_index": entity.math_group_type_index,
=======
def is_property_with_operator(property: Dict):
    return property.get("type") not in ("cohort", "hogql")


def clean_property(property: Dict):
    cleaned_property = {**property}

    # fix type typo
    if cleaned_property.get("type") == "events":
        cleaned_property["type"] = "event"

    # fix value key typo
    if cleaned_property.get("values") is not None and cleaned_property.get("value") is None:
        cleaned_property["value"] = cleaned_property.pop("values")

    # convert precalculated and static cohorts to cohorts
    if cleaned_property.get("type") in ("precalculated-cohort", "static-cohort"):
        cleaned_property["type"] = "cohort"

    # fix invalid property key for cohorts
    if cleaned_property.get("type") == "cohort" and cleaned_property.get("key") != "id":
        cleaned_property["key"] = "id"

    # set a default operator for properties that support it, but don't have an operator set
    if is_property_with_operator(cleaned_property) and cleaned_property.get("operator") is None:
        cleaned_property["operator"] = "exact"

    # remove the operator for properties that don't support it, but have it set
    if not is_property_with_operator(cleaned_property) and cleaned_property.get("operator") is not None:
        del cleaned_property["operator"]

    # remove none from values
    if isinstance(cleaned_property.get("value"), List):
        cleaned_property["value"] = list(filter(lambda x: x is not None, cleaned_property.get("value")))

    # remove keys without concrete value
    cleaned_property = {key: value for key, value in cleaned_property.items() if value is not None}

    return cleaned_property


# old style dict properties
def is_old_style_properties(properties):
    return isinstance(properties, Dict) and len(properties) == 1 and properties.get("type") not in ("AND", "OR")


def transform_old_style_properties(properties):
    key = list(properties.keys())[0]
    value = list(properties.values())[0]
    key_split = key.split("__")
    return [
        {
            "key": key_split[0],
            "value": value,
            "operator": key_split[1] if len(key_split) > 1 else "exact",
            "type": "event",
        }
    ]


def clean_entity_properties(properties: List[Dict] | None):
    if properties is None:
        return None
    elif is_old_style_properties(properties):
        return transform_old_style_properties(properties)
    else:
        return list(map(clean_property, properties))


def clean_property_group_filter_value(value: Dict):
    if value.get("type") in ("AND", "OR"):
        value["values"] = map(clean_property_group_filter_value, value.get("values"))
        return value
    else:
        return clean_property(value)


def clean_properties(properties: Dict):
    properties["values"] = map(clean_property_group_filter_value, properties.get("values"))
    return properties


def clean_display(display: str):
    if display not in ChartDisplayType.__members__:
        return None
    else:
        return display


def entity_to_node(entity: BackendEntity, include_properties: bool, include_math: bool) -> EventsNode | ActionsNode:
    shared = {
        "name": entity.name,
        "custom_name": entity.custom_name,
>>>>>>> b75813b9
    }

    if include_properties:
        shared = {
            **shared,
            "properties": clean_entity_properties(entity._data.get("properties", None)),
        }

    if include_math:
        shared = {
            **shared,
            "math": entity.math,
            "math_property": entity.math_property,
            "math_hogql": entity.math_hogql,
            "math_group_type_index": entity.math_group_type_index,
        }

    if entity.type == "actions":
        return ActionsNode(id=entity.id, **shared)
    else:
        return EventsNode(event=entity.id, **shared)


def to_base_entity_dict(entity: Dict):
    return {
        "type": entity.get("type"),
        "id": entity.get("id"),
        "name": entity.get("name"),
        "custom_name": entity.get("custom_name"),
        "order": entity.get("order"),
    }


insight_to_query_type = {
    "TRENDS": TrendsQuery,
    "FUNNELS": FunnelsQuery,
    "RETENTION": RetentionQuery,
    "PATHS": PathsQuery,
    "LIFECYCLE": LifecycleQuery,
    "STICKINESS": StickinessQuery,
}


def _date_range(filter: Dict):
    date_range = DateRange(date_from=filter.get("date_from"), date_to=filter.get("date_to"))

    if len(date_range.model_dump(exclude_defaults=True)) == 0:
        return {}

    return {"dateRange": date_range}


def _interval(filter: Dict):
    if _insight_type(filter) == "RETENTION" or _insight_type(filter) == "PATHS":
        return {}

    if filter.get("interval") == "minute":
        return {"interval": "hour"}

    return {"interval": filter.get("interval")}


def _series(filter: Dict):
    if _insight_type(filter) == "RETENTION" or _insight_type(filter) == "PATHS":
        return {}
<<<<<<< HEAD
    return {"series": list(map(entity_to_node, filter.entities))}
=======
>>>>>>> b75813b9

    # remove templates gone wrong
    if filter.get("events") is not None:
        filter["events"] = [event for event in filter.get("events") if not (isinstance(event, str))]

    include_math = True
    include_properties = True
    if _insight_type(filter) == "LIFECYCLE":
        include_math = False

    return {
        "series": [
            entity_to_node(entity, include_properties, include_math)
            for entity in _entities(filter)
            if entity.id is not None
        ]
    }


def _entities(filter: Dict):
    processed_entities: List[BackendEntity] = []

    # add actions
    actions = filter.get("actions", [])
    if isinstance(actions, str):
        actions = json.loads(actions)
    processed_entities.extend([BackendEntity({**entity, "type": "actions"}) for entity in actions])

    # add events
    events = filter.get("events", [])
    if isinstance(events, str):
        events = json.loads(events)
    processed_entities.extend([BackendEntity({**entity, "type": "events"}) for entity in events])

    # order by order
    processed_entities.sort(key=lambda entity: entity.order if entity.order else -1)

    # set sequential index values on entities
    for index, entity in enumerate(processed_entities):
        entity.index = index

    return processed_entities


def _sampling_factor(filter: Dict):
    return {"samplingFactor": filter.get("sampling_factor")}


def _filter_test_accounts(filter: Dict):
    return {"filterTestAccounts": filter.get("filter_test_accounts")}


def _properties(filter: Dict):
    raw_properties = filter.get("properties", None)
    if raw_properties is None or len(raw_properties) == 0:
        return {}
    elif isinstance(raw_properties, list):
        raw_properties = {"type": "AND", "values": [{"type": "AND", "values": raw_properties}]}
        return {"properties": PropertyGroupFilter(**clean_properties(raw_properties))}
    elif is_old_style_properties(raw_properties):
        raw_properties = transform_old_style_properties(raw_properties)
        raw_properties = {"type": "AND", "values": [{"type": "AND", "values": raw_properties}]}
        return {"properties": PropertyGroupFilter(**clean_properties(raw_properties))}
    else:
        return {"properties": PropertyGroupFilter(**clean_properties(raw_properties))}


def _breakdown_filter(_filter: Dict):
    if _insight_type(_filter) != "TRENDS" and _insight_type(_filter) != "FUNNELS":
        return {}

    # early return for broken breakdown filters
    if _filter.get("breakdown_type") == "undefined" and not isinstance(_filter.get("breakdown"), str):
        return {}

    breakdownFilter = {
        "breakdown_type": _filter.get("breakdown_type"),
        "breakdown": _filter.get("breakdown"),
        "breakdown_normalize_url": _filter.get("breakdown_normalize_url"),
        "breakdown_group_type_index": _filter.get("breakdown_group_type_index"),
        "breakdown_histogram_bin_count": _filter.get("breakdown_histogram_bin_count")
        if _insight_type(_filter) == "TRENDS"
        else None,
    }

    # fix breakdown typo
    if breakdownFilter["breakdown_type"] == "events":
        breakdownFilter["breakdown_type"] = "event"

    if _filter.get("breakdowns") is not None:
        if len(_filter.get("breakdowns")) == 1:
            breakdownFilter["breakdown_type"] = _filter.get("breakdowns")[0].get("type", None)
            breakdownFilter["breakdown"] = _filter.get("breakdowns")[0].get("property", None)
        else:
            raise Exception("Could not convert multi-breakdown property `breakdowns` - found more than one breakdown")

    if breakdownFilter["breakdown"] is not None and breakdownFilter["breakdown_type"] is None:
        breakdownFilter["breakdown_type"] = "event"

    if isinstance(breakdownFilter["breakdown"], list):
        breakdownFilter["breakdown"] = list(filter(lambda x: x is not None, breakdownFilter["breakdown"]))

    if len(BreakdownFilter(**breakdownFilter).model_dump(exclude_defaults=True)) == 0:
        return {}

    return {"breakdown": BreakdownFilter(**breakdownFilter)}


def _group_aggregation_filter(filter: Dict):
    if _insight_type(filter) == "STICKINESS":
        return {}
    return {"aggregation_group_type_index": filter.get("aggregation_group_type_index")}


def _insight_filter(filter: Dict):
    if _insight_type(filter) == "TRENDS":
        insight_filter = {
            "trendsFilter": TrendsFilter(
                smoothing_intervals=filter.get("smoothing_intervals"),
                # show_legend=filter.get('show_legend'),
                # hidden_legend_indexes=cleanHiddenLegendIndexes(filter.get('hidden_legend_keys')),
                compare=filter.get("compare"),
                aggregation_axis_format=filter.get("aggregation_axis_format"),
                aggregation_axis_prefix=filter.get("aggregation_axis_prefix"),
                aggregation_axis_postfix=filter.get("aggregation_axis_postfix"),
                formula=filter.get("formula"),
                display=clean_display(filter.get("display")),
                show_values_on_series=filter.get("show_values_on_series"),
                show_percent_stack_view=filter.get("show_percent_stack_view"),
            )
        }
    elif _insight_type(filter) == "FUNNELS":
        insight_filter = {
            "funnelsFilter": FunnelsFilter(
                funnel_viz_type=filter.get("funnel_viz_type"),
                funnel_order_type=filter.get("funnel_order_type"),
                funnel_from_step=filter.get("funnel_from_step"),
                funnel_to_step=filter.get("funnel_to_step"),
                funnel_window_interval_unit=filter.get("funnel_window_interval_unit"),
                funnel_window_interval=filter.get("funnel_window_interval"),
                funnel_step_reference=filter.get("funnel_step_reference"),
                breakdown_attribution_type=filter.get("breakdown_attribution_type"),
                breakdown_attribution_value=filter.get("breakdown_attribution_value"),
                bin_count=filter.get("bin_count"),
                exclusions=[
                    FunnelExclusion(
                        **to_base_entity_dict(entity),
                        funnel_from_step=entity.get("funnel_from_step"),
                        funnel_to_step=entity.get("funnel_to_step"),
                    )
                    for entity in filter.get("exclusions", [])
                ],
                layout=filter.get("layout"),
                # hidden_legend_breakdowns: cleanHiddenLegendSeries(filter.get('hidden_legend_keys')),
                funnel_aggregate_by_hogql=filter.get("funnel_aggregate_by_hogql"),
            ),
        }
    elif _insight_type(filter) == "RETENTION":
        insight_filter = {
            "retentionFilter": RetentionFilter(
                retention_type=filter.get("retention_type"),
                retention_reference=filter.get("retention_reference"),
                total_intervals=filter.get("total_intervals"),
                returning_entity=to_base_entity_dict(filter.get("returning_entity"))
                if filter.get("returning_entity") is not None
                else None,
                target_entity=to_base_entity_dict(filter.get("target_entity"))
                if filter.get("target_entity") is not None
                else None,
                period=filter.get("period"),
            )
        }
    elif _insight_type(filter) == "PATHS":
        insight_filter = {
            "pathsFilter": PathsFilter(
                # path_type=filter.get('path_type'), # legacy
                paths_hogql_expression=filter.get("paths_hogql_expression"),
                include_event_types=filter.get("include_event_types"),
                start_point=filter.get("start_point"),
                end_point=filter.get("end_point"),
                path_groupings=filter.get("path_groupings"),
                exclude_events=filter.get("exclude_events"),
                step_limit=filter.get("step_limit"),
                path_replacements=filter.get("path_replacements"),
                local_path_cleaning_filters=filter.get("local_path_cleaning_filters"),
                edge_limit=filter.get("edge_limit"),
                min_edge_weight=filter.get("min_edge_weight"),
                max_edge_weight=filter.get("max_edge_weight"),
                funnel_paths=filter.get("funnel_paths"),
                funnel_filter=filter.get("funnel_filter"),
            )
        }
    elif _insight_type(filter) == "LIFECYCLE":
        insight_filter = {
            "lifecycleFilter": LifecycleFilter(
                # toggledLifecycles=filter.get('toggledLifecycles'),
                show_values_on_series=filter.get("show_values_on_series"),
            )
        }
    elif _insight_type(filter) == "STICKINESS":
        insight_filter = {
            "stickinessFilter": StickinessFilter(
                compare=filter.get("compare"),
                # show_legend=filter.get('show_legend'),
                # hidden_legend_indexes: cleanHiddenLegendIndexes(filter.get('hidden_legend_keys')),
                show_values_on_series=filter.get("show_values_on_series"),
            )
        }
    else:
        raise Exception(f"Invalid insight type {filter.get('insight')}.")

    if len(list(insight_filter.values())[0].model_dump(exclude_defaults=True)) == 0:
        return {}

    return insight_filter


def _insight_type(filter: Dict) -> str:
    if filter.get("insight") == "SESSIONS":
        return "TRENDS"
    return filter.get("insight", "TRENDS")


def filter_to_query(filter: Dict) -> InsightQueryNode:
    Query = insight_to_query_type[_insight_type(filter)]

    data = {
        **_date_range(filter),
        **_interval(filter),
        **_series(filter),
        **_sampling_factor(filter),
        **_filter_test_accounts(filter),
        **_properties(filter),
        **_breakdown_filter(filter),
        **_group_aggregation_filter(filter),
        **_insight_filter(filter),
    }

    return Query(**data)


def filter_str_to_query(filters: str) -> InsightQueryNode:
    filter = json.loads(filters)
    # we have insights that have been serialized to json twice in the database
    # due to people misunderstanding our api
    if isinstance(filter, str):
        filter = json.loads(filter)
    # we also have insights wrapped in an additional array
    elif isinstance(filter, list):
        filter = filter[0]
    return filter_to_query(filter)<|MERGE_RESOLUTION|>--- conflicted
+++ resolved
@@ -25,21 +25,6 @@
 from posthog.types import InsightQueryNode
 
 
-<<<<<<< HEAD
-def entity_to_node(entity: BackendEntity) -> EventsNode | ActionsNode:
-    properties = entity._data.get("properties", None)
-    if isinstance(properties, dict) and len(properties) == 0:
-        properties = None
-
-    shared = {
-        "name": entity.name,
-        "custom_name": entity.custom_name,
-        "properties": properties,
-        "math": entity.math,
-        "math_property": entity.math_property,
-        "math_hogql": entity.math_hogql,
-        "math_group_type_index": entity.math_group_type_index,
-=======
 def is_property_with_operator(property: Dict):
     return property.get("type") not in ("cohort", "hogql")
 
@@ -133,7 +118,6 @@
     shared = {
         "name": entity.name,
         "custom_name": entity.custom_name,
->>>>>>> b75813b9
     }
 
     if include_properties:
@@ -199,10 +183,6 @@
 def _series(filter: Dict):
     if _insight_type(filter) == "RETENTION" or _insight_type(filter) == "PATHS":
         return {}
-<<<<<<< HEAD
-    return {"series": list(map(entity_to_node, filter.entities))}
-=======
->>>>>>> b75813b9
 
     # remove templates gone wrong
     if filter.get("events") is not None:
@@ -248,7 +228,13 @@
 
 
 def _sampling_factor(filter: Dict):
-    return {"samplingFactor": filter.get("sampling_factor")}
+    if isinstance(filter.get("sampling_factor"), str):
+        try:
+            return float(filter.get("sampling_factor"))
+        except (ValueError, TypeError):
+            return {}
+    else:
+        return {"samplingFactor": filter.get("sampling_factor")}
 
 
 def _filter_test_accounts(filter: Dict):
