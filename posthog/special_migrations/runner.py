--- conflicted
+++ resolved
@@ -5,10 +5,6 @@
 
 from posthog.models.special_migration import MigrationStatus, SpecialMigration, get_all_running_special_migrations
 from posthog.models.utils import UUIDT
-<<<<<<< HEAD
-from posthog.special_migrations.setup import ALL_SPECIAL_MIGRATIONS, POSTHOG_VERSION, SPECIAL_MIGRATION_TO_DEPENDENCY
-from posthog.special_migrations.utils import execute_op, mark_migration_as_successful, process_error, trigger_migration
-=======
 from posthog.special_migrations.setup import (
     POSTHOG_VERSION,
     get_special_migration_definition,
@@ -21,7 +17,6 @@
     reset_special_migration,
     trigger_migration,
 )
->>>>>>> 3fee9e3c
 
 # important to prevent us taking up too many celery workers
 # and running migrations sequentially
