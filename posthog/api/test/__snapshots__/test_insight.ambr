--- conflicted
+++ resolved
@@ -63,8 +63,6 @@
 ---
 # name: TestInsight.test_listing_insights_does_not_nplus1.10
   '
-<<<<<<< HEAD
-=======
   SELECT "posthog_team"."id",
          "posthog_team"."uuid",
          "posthog_team"."organization_id",
@@ -146,7 +144,6 @@
 ---
 # name: TestInsight.test_listing_insights_does_not_nplus1.12
   '
->>>>>>> b8046507
   SELECT "posthog_dashboardtile"."id",
          "posthog_dashboardtile"."dashboard_id",
          "posthog_dashboardtile"."insight_id",
@@ -159,9 +156,6 @@
          "posthog_dashboardtile"."refresh_attempt",
          "posthog_dashboardtile"."deleted"
   FROM "posthog_dashboardtile"
-<<<<<<< HEAD
-  WHERE "posthog_dashboardtile"."insight_id" = 2 /*controller='project_insights-list',route='api/projects/%28%3FP%3Cparent_lookup_team_id%3E%5B%5E/.%5D%2B%29/insights/%3F%24'*/
-=======
   WHERE "posthog_dashboardtile"."id" = 2
   LIMIT 21 /*controller='project_insights-list',route='api/projects/%28%3FP%3Cparent_lookup_team_id%3E%5B%5E/.%5D%2B%29/insights/%3F%24'*/
   '
@@ -501,27 +495,30 @@
   FROM "posthog_team"
   WHERE "posthog_team"."id" = 2
   LIMIT 21 /*controller='project_insights-list',route='api/projects/%28%3FP%3Cparent_lookup_team_id%3E%5B%5E/.%5D%2B%29/insights/%3F%24'*/
->>>>>>> b8046507
-  '
----
-# name: TestInsight.test_listing_insights_does_not_nplus1.11
-  '
-  SELECT "posthog_dashboardtile"."id",
-         "posthog_dashboardtile"."dashboard_id",
-         "posthog_dashboardtile"."insight_id",
-         "posthog_dashboardtile"."text_id",
-         "posthog_dashboardtile"."layouts",
-         "posthog_dashboardtile"."color",
-         "posthog_dashboardtile"."filters_hash",
-         "posthog_dashboardtile"."last_refresh",
-         "posthog_dashboardtile"."refreshing",
-         "posthog_dashboardtile"."refresh_attempt",
-         "posthog_dashboardtile"."deleted"
-  FROM "posthog_dashboardtile"
-  WHERE "posthog_dashboardtile"."insight_id" = 2 /*controller='project_insights-list',route='api/projects/%28%3FP%3Cparent_lookup_team_id%3E%5B%5E/.%5D%2B%29/insights/%3F%24'*/
-  '
----
-# name: TestInsight.test_listing_insights_does_not_nplus1.12
+  '
+---
+# name: TestInsight.test_listing_insights_does_not_nplus1.24
+  '
+  SELECT "posthog_organization"."id",
+         "posthog_organization"."name",
+         "posthog_organization"."slug",
+         "posthog_organization"."created_at",
+         "posthog_organization"."updated_at",
+         "posthog_organization"."plugins_access_level",
+         "posthog_organization"."for_internal_metrics",
+         "posthog_organization"."is_member_join_email_enabled",
+         "posthog_organization"."customer_id",
+         "posthog_organization"."available_features",
+         "posthog_organization"."usage",
+         "posthog_organization"."setup_section_2_completed",
+         "posthog_organization"."personalization",
+         "posthog_organization"."domain_whitelist"
+  FROM "posthog_organization"
+  WHERE "posthog_organization"."id" = '00000000-0000-0000-0000-000000000000'::uuid
+  LIMIT 21 /*controller='project_insights-list',route='api/projects/%28%3FP%3Cparent_lookup_team_id%3E%5B%5E/.%5D%2B%29/insights/%3F%24'*/
+  '
+---
+# name: TestInsight.test_listing_insights_does_not_nplus1.25
   '
   SELECT "posthog_tag"."name"
   FROM "posthog_taggeditem"
@@ -529,13 +526,13 @@
   WHERE "posthog_taggeditem"."insight_id" = 2 /*controller='project_insights-list',route='api/projects/%28%3FP%3Cparent_lookup_team_id%3E%5B%5E/.%5D%2B%29/insights/%3F%24'*/
   '
 ---
-# name: TestInsight.test_listing_insights_does_not_nplus1.13
+# name: TestInsight.test_listing_insights_does_not_nplus1.26
   '
   SELECT COUNT(*) AS "__count"
   FROM "posthog_dashboarditem"
   '
 ---
-# name: TestInsight.test_listing_insights_does_not_nplus1.14
+# name: TestInsight.test_listing_insights_does_not_nplus1.27
   '
   SELECT "posthog_user"."id",
          "posthog_user"."password",
@@ -561,7 +558,7 @@
   LIMIT 21 /**/
   '
 ---
-# name: TestInsight.test_listing_insights_does_not_nplus1.15
+# name: TestInsight.test_listing_insights_does_not_nplus1.28
   '
   SELECT "posthog_team"."id",
          "posthog_team"."uuid",
@@ -598,7 +595,7 @@
   LIMIT 21 /*controller='project_insights-list',route='api/projects/%28%3FP%3Cparent_lookup_team_id%3E%5B%5E/.%5D%2B%29/insights/%3F%24'*/
   '
 ---
-# name: TestInsight.test_listing_insights_does_not_nplus1.16
+# name: TestInsight.test_listing_insights_does_not_nplus1.29
   '
   SELECT "posthog_organizationmembership"."id",
          "posthog_organizationmembership"."organization_id",
@@ -627,7 +624,30 @@
   LIMIT 21 /*controller='project_insights-list',route='api/projects/%28%3FP%3Cparent_lookup_team_id%3E%5B%5E/.%5D%2B%29/insights/%3F%24'*/
   '
 ---
-# name: TestInsight.test_listing_insights_does_not_nplus1.17
+# name: TestInsight.test_listing_insights_does_not_nplus1.3
+  '
+  SELECT "posthog_dashboard"."id",
+         "posthog_dashboard"."name",
+         "posthog_dashboard"."description",
+         "posthog_dashboard"."team_id",
+         "posthog_dashboard"."pinned",
+         "posthog_dashboard"."created_at",
+         "posthog_dashboard"."created_by_id",
+         "posthog_dashboard"."deleted",
+         "posthog_dashboard"."last_accessed_at",
+         "posthog_dashboard"."filters",
+         "posthog_dashboard"."creation_mode",
+         "posthog_dashboard"."restriction_level",
+         "posthog_dashboard"."deprecated_tags",
+         "posthog_dashboard"."tags",
+         "posthog_dashboard"."share_token",
+         "posthog_dashboard"."is_shared"
+  FROM "posthog_dashboard"
+  WHERE "posthog_dashboard"."id" = 2
+  LIMIT 21 /*controller='project_insights-list',route='api/projects/%28%3FP%3Cparent_lookup_team_id%3E%5B%5E/.%5D%2B%29/insights/%3F%24'*/
+  '
+---
+# name: TestInsight.test_listing_insights_does_not_nplus1.30
   '
   SELECT "posthog_organization"."id",
          "posthog_organization"."name",
@@ -648,7 +668,7 @@
   LIMIT 21 /*controller='project_insights-list',route='api/projects/%28%3FP%3Cparent_lookup_team_id%3E%5B%5E/.%5D%2B%29/insights/%3F%24'*/
   '
 ---
-# name: TestInsight.test_listing_insights_does_not_nplus1.18
+# name: TestInsight.test_listing_insights_does_not_nplus1.31
   '
   SELECT COUNT(*) AS "__count"
   FROM "posthog_dashboarditem"
@@ -657,7 +677,7 @@
          AND NOT "posthog_dashboarditem"."deleted") /*controller='project_insights-list',route='api/projects/%28%3FP%3Cparent_lookup_team_id%3E%5B%5E/.%5D%2B%29/insights/%3F%24'*/
   '
 ---
-# name: TestInsight.test_listing_insights_does_not_nplus1.19
+# name: TestInsight.test_listing_insights_does_not_nplus1.32
   '
   SELECT "posthog_dashboarditem"."id",
          "posthog_dashboarditem"."name",
@@ -772,36 +792,7 @@
   LIMIT 100 /*controller='project_insights-list',route='api/projects/%28%3FP%3Cparent_lookup_team_id%3E%5B%5E/.%5D%2B%29/insights/%3F%24'*/
   '
 ---
-# name: TestInsight.test_listing_insights_does_not_nplus1.2
-  '
-  SELECT "posthog_organizationmembership"."id",
-         "posthog_organizationmembership"."organization_id",
-         "posthog_organizationmembership"."user_id",
-         "posthog_organizationmembership"."level",
-         "posthog_organizationmembership"."joined_at",
-         "posthog_organizationmembership"."updated_at",
-         "posthog_organization"."id",
-         "posthog_organization"."name",
-         "posthog_organization"."slug",
-         "posthog_organization"."created_at",
-         "posthog_organization"."updated_at",
-         "posthog_organization"."plugins_access_level",
-         "posthog_organization"."for_internal_metrics",
-         "posthog_organization"."is_member_join_email_enabled",
-         "posthog_organization"."customer_id",
-         "posthog_organization"."available_features",
-         "posthog_organization"."usage",
-         "posthog_organization"."setup_section_2_completed",
-         "posthog_organization"."personalization",
-         "posthog_organization"."domain_whitelist"
-  FROM "posthog_organizationmembership"
-  INNER JOIN "posthog_organization" ON ("posthog_organizationmembership"."organization_id" = "posthog_organization"."id")
-  WHERE ("posthog_organizationmembership"."organization_id" = '00000000-0000-0000-0000-000000000000'::uuid
-         AND "posthog_organizationmembership"."user_id" = 2)
-  LIMIT 21 /*controller='project_insights-list',route='api/projects/%28%3FP%3Cparent_lookup_team_id%3E%5B%5E/.%5D%2B%29/insights/%3F%24'*/
-  '
----
-# name: TestInsight.test_listing_insights_does_not_nplus1.20
+# name: TestInsight.test_listing_insights_does_not_nplus1.33
   '
   SELECT "posthog_taggeditem"."id",
          "posthog_taggeditem"."tag_id",
@@ -822,24 +813,33 @@
                                               5 /* ... */) /*controller='project_insights-list',route='api/projects/%28%3FP%3Cparent_lookup_team_id%3E%5B%5E/.%5D%2B%29/insights/%3F%24'*/
   '
 ---
-# name: TestInsight.test_listing_insights_does_not_nplus1.21
-  '
-  SELECT "posthog_dashboardtile"."id",
-         "posthog_dashboardtile"."dashboard_id",
-         "posthog_dashboardtile"."insight_id",
-         "posthog_dashboardtile"."text_id",
-         "posthog_dashboardtile"."layouts",
-         "posthog_dashboardtile"."color",
-         "posthog_dashboardtile"."filters_hash",
-         "posthog_dashboardtile"."last_refresh",
-         "posthog_dashboardtile"."refreshing",
-         "posthog_dashboardtile"."refresh_attempt",
-         "posthog_dashboardtile"."deleted"
-  FROM "posthog_dashboardtile"
-  INNER JOIN "posthog_dashboard" ON ("posthog_dashboardtile"."dashboard_id" = "posthog_dashboard"."id")
-  WHERE (NOT ("posthog_dashboardtile"."deleted"
-              AND "posthog_dashboardtile"."deleted" IS NOT NULL)
-         AND NOT ("posthog_dashboard"."deleted")
+# name: TestInsight.test_listing_insights_does_not_nplus1.34
+  '
+  SELECT ("posthog_dashboardtile"."insight_id") AS "_prefetch_related_val_insight_id",
+         "posthog_dashboard"."id",
+         "posthog_dashboard"."name",
+         "posthog_dashboard"."description",
+         "posthog_dashboard"."team_id",
+         "posthog_dashboard"."pinned",
+         "posthog_dashboard"."created_at",
+         "posthog_dashboard"."created_by_id",
+         "posthog_dashboard"."deleted",
+         "posthog_dashboard"."last_accessed_at",
+         "posthog_dashboard"."filters",
+         "posthog_dashboard"."creation_mode",
+         "posthog_dashboard"."restriction_level",
+         "posthog_dashboard"."deprecated_tags",
+         "posthog_dashboard"."tags",
+         "posthog_dashboard"."share_token",
+         "posthog_dashboard"."is_shared"
+  FROM "posthog_dashboard"
+  INNER JOIN "posthog_dashboardtile" ON ("posthog_dashboard"."id" = "posthog_dashboardtile"."dashboard_id")
+  WHERE (NOT ("posthog_dashboard"."deleted")
+         AND "posthog_dashboard"."id" IN
+           (SELECT U0."dashboard_id"
+            FROM "posthog_dashboardtile" U0
+            WHERE NOT (U0."deleted"
+                       AND U0."deleted" IS NOT NULL))
          AND "posthog_dashboardtile"."insight_id" IN (1,
                                                       2,
                                                       3,
@@ -847,7 +847,74 @@
                                                       5 /* ... */)) /*controller='project_insights-list',route='api/projects/%28%3FP%3Cparent_lookup_team_id%3E%5B%5E/.%5D%2B%29/insights/%3F%24'*/
   '
 ---
-# name: TestInsight.test_listing_insights_does_not_nplus1.22
+# name: TestInsight.test_listing_insights_does_not_nplus1.35
+  '
+  SELECT "posthog_team"."id",
+         "posthog_team"."uuid",
+         "posthog_team"."organization_id",
+         "posthog_team"."api_token",
+         "posthog_team"."app_urls",
+         "posthog_team"."name",
+         "posthog_team"."slack_incoming_webhook",
+         "posthog_team"."created_at",
+         "posthog_team"."updated_at",
+         "posthog_team"."anonymize_ips",
+         "posthog_team"."completed_snippet_onboarding",
+         "posthog_team"."ingested_event",
+         "posthog_team"."session_recording_opt_in",
+         "posthog_team"."capture_console_log_opt_in",
+         "posthog_team"."capture_performance_opt_in",
+         "posthog_team"."signup_token",
+         "posthog_team"."is_demo",
+         "posthog_team"."access_control",
+         "posthog_team"."inject_web_apps",
+         "posthog_team"."test_account_filters",
+         "posthog_team"."test_account_filters_default_checked",
+         "posthog_team"."path_cleaning_filters",
+         "posthog_team"."timezone",
+         "posthog_team"."data_attributes",
+         "posthog_team"."person_display_name_properties",
+         "posthog_team"."live_events_columns",
+         "posthog_team"."recording_domains",
+         "posthog_team"."primary_dashboard_id",
+         "posthog_team"."correlation_config",
+         "posthog_team"."session_recording_retention_period_days",
+         "posthog_team"."plugins_opt_in",
+         "posthog_team"."opt_out_capture",
+         "posthog_team"."event_names",
+         "posthog_team"."event_names_with_usage",
+         "posthog_team"."event_properties",
+         "posthog_team"."event_properties_with_usage",
+         "posthog_team"."event_properties_numerical"
+  FROM "posthog_team"
+  WHERE "posthog_team"."id" IN (1,
+                                2,
+                                3,
+                                4,
+                                5 /* ... */) /*controller='project_insights-list',route='api/projects/%28%3FP%3Cparent_lookup_team_id%3E%5B%5E/.%5D%2B%29/insights/%3F%24'*/
+  '
+---
+# name: TestInsight.test_listing_insights_does_not_nplus1.36
+  '
+  SELECT "posthog_organization"."id",
+         "posthog_organization"."name",
+         "posthog_organization"."slug",
+         "posthog_organization"."created_at",
+         "posthog_organization"."updated_at",
+         "posthog_organization"."plugins_access_level",
+         "posthog_organization"."for_internal_metrics",
+         "posthog_organization"."is_member_join_email_enabled",
+         "posthog_organization"."customer_id",
+         "posthog_organization"."available_features",
+         "posthog_organization"."usage",
+         "posthog_organization"."setup_section_2_completed",
+         "posthog_organization"."personalization",
+         "posthog_organization"."domain_whitelist"
+  FROM "posthog_organization"
+  WHERE "posthog_organization"."id" IN ('00000000-0000-0000-0000-000000000000'::uuid) /*controller='project_insights-list',route='api/projects/%28%3FP%3Cparent_lookup_team_id%3E%5B%5E/.%5D%2B%29/insights/%3F%24'*/
+  '
+---
+# name: TestInsight.test_listing_insights_does_not_nplus1.37
   '
   SELECT "posthog_taggeditem"."id",
          "posthog_taggeditem"."tag_id",
@@ -864,7 +931,7 @@
                                               5 /* ... */) /*controller='project_insights-list',route='api/projects/%28%3FP%3Cparent_lookup_team_id%3E%5B%5E/.%5D%2B%29/insights/%3F%24'*/
   '
 ---
-# name: TestInsight.test_listing_insights_does_not_nplus1.3
+# name: TestInsight.test_listing_insights_does_not_nplus1.4
   '
   SELECT "posthog_team"."id",
          "posthog_team"."uuid",
@@ -901,7 +968,7 @@
   LIMIT 21 /*controller='project_insights-list',route='api/projects/%28%3FP%3Cparent_lookup_team_id%3E%5B%5E/.%5D%2B%29/insights/%3F%24'*/
   '
 ---
-# name: TestInsight.test_listing_insights_does_not_nplus1.4
+# name: TestInsight.test_listing_insights_does_not_nplus1.5
   '
   SELECT "posthog_dashboardtile"."id",
          "posthog_dashboardtile"."dashboard_id",
@@ -963,7 +1030,7 @@
   WHERE "posthog_dashboardtile"."insight_id" = 2 /*controller='project_insights-list',route='api/projects/%28%3FP%3Cparent_lookup_team_id%3E%5B%5E/.%5D%2B%29/insights/%3F%24'*/
   '
 ---
-# name: TestInsight.test_listing_insights_does_not_nplus1.5
+# name: TestInsight.test_listing_insights_does_not_nplus1.6
   '
   SELECT "posthog_team"."id",
          "posthog_team"."uuid",
@@ -1000,7 +1067,7 @@
   LIMIT 21 /*controller='project_insights-list',route='api/projects/%28%3FP%3Cparent_lookup_team_id%3E%5B%5E/.%5D%2B%29/insights/%3F%24'*/
   '
 ---
-# name: TestInsight.test_listing_insights_does_not_nplus1.6
+# name: TestInsight.test_listing_insights_does_not_nplus1.7
   '
   SELECT "posthog_dashboarditem"."id",
          "posthog_dashboarditem"."name",
@@ -1034,7 +1101,7 @@
   LIMIT 21 /*controller='project_insights-list',route='api/projects/%28%3FP%3Cparent_lookup_team_id%3E%5B%5E/.%5D%2B%29/insights/%3F%24'*/
   '
 ---
-# name: TestInsight.test_listing_insights_does_not_nplus1.7
+# name: TestInsight.test_listing_insights_does_not_nplus1.8
   '
   SELECT "posthog_team"."id",
          "posthog_team"."uuid",
@@ -1078,41 +1145,29 @@
   LIMIT 21 /*controller='project_insights-list',route='api/projects/%28%3FP%3Cparent_lookup_team_id%3E%5B%5E/.%5D%2B%29/insights/%3F%24'*/
   '
 ---
-# name: TestInsight.test_listing_insights_does_not_nplus1.8
-  '
-  SELECT "posthog_organization"."id",
-         "posthog_organization"."name",
-         "posthog_organization"."slug",
-         "posthog_organization"."created_at",
-         "posthog_organization"."updated_at",
-         "posthog_organization"."plugins_access_level",
-         "posthog_organization"."for_internal_metrics",
-         "posthog_organization"."is_member_join_email_enabled",
-         "posthog_organization"."customer_id",
-         "posthog_organization"."available_features",
-         "posthog_organization"."usage",
-         "posthog_organization"."setup_section_2_completed",
-         "posthog_organization"."personalization",
-         "posthog_organization"."domain_whitelist"
-  FROM "posthog_organization"
-  WHERE "posthog_organization"."id" = '00000000-0000-0000-0000-000000000000'::uuid
-  LIMIT 21 /*controller='project_insights-list',route='api/projects/%28%3FP%3Cparent_lookup_team_id%3E%5B%5E/.%5D%2B%29/insights/%3F%24'*/
-  '
----
 # name: TestInsight.test_listing_insights_does_not_nplus1.9
   '
-  SELECT "posthog_dashboardtile"."id",
-         "posthog_dashboardtile"."dashboard_id",
-         "posthog_dashboardtile"."insight_id",
-         "posthog_dashboardtile"."text_id",
-         "posthog_dashboardtile"."layouts",
-         "posthog_dashboardtile"."color",
-         "posthog_dashboardtile"."filters_hash",
-         "posthog_dashboardtile"."last_refresh",
-         "posthog_dashboardtile"."refreshing",
-         "posthog_dashboardtile"."refresh_attempt",
-         "posthog_dashboardtile"."deleted"
-  FROM "posthog_dashboardtile"
-  WHERE "posthog_dashboardtile"."insight_id" = 2 /*controller='project_insights-list',route='api/projects/%28%3FP%3Cparent_lookup_team_id%3E%5B%5E/.%5D%2B%29/insights/%3F%24'*/
+  SELECT "posthog_dashboard"."id",
+         "posthog_dashboard"."name",
+         "posthog_dashboard"."description",
+         "posthog_dashboard"."team_id",
+         "posthog_dashboard"."pinned",
+         "posthog_dashboard"."created_at",
+         "posthog_dashboard"."created_by_id",
+         "posthog_dashboard"."deleted",
+         "posthog_dashboard"."last_accessed_at",
+         "posthog_dashboard"."filters",
+         "posthog_dashboard"."creation_mode",
+         "posthog_dashboard"."restriction_level",
+         "posthog_dashboard"."deprecated_tags",
+         "posthog_dashboard"."tags",
+         "posthog_dashboard"."share_token",
+         "posthog_dashboard"."is_shared"
+  FROM "posthog_dashboard"
+  WHERE "posthog_dashboard"."id" IN (1,
+                                     2,
+                                     3,
+                                     4,
+                                     5 /* ... */) /*controller='project_insights-list',route='api/projects/%28%3FP%3Cparent_lookup_team_id%3E%5B%5E/.%5D%2B%29/insights/%3F%24'*/
   '
 ---