--- conflicted
+++ resolved
@@ -6,35 +6,6 @@
 from rest_framework import status
 
 from posthog.models import Element, ElementGroup, Organization
-<<<<<<< HEAD
-from posthog.test.base import APIBaseTest, ClickhouseTestMixin, _create_event, _create_person
-
-
-class TestElementChainMaterializedView(ClickhouseTestMixin, APIBaseTest):
-    def test_does_not_use_table_if_flag_is_not_enabled(self) -> None:
-        assert 1 == 2
-
-    def test_does_not_use_table_if_not_enough_data_for_range(self) -> None:
-        assert 1 == 2
-
-    def test_can_query_element_chain_mv_by_exact_url(self) -> None:
-        assert 1 == 2
-
-    def test_can_query_element_chain_mv_by_regex_url(self) -> None:
-        assert 1 == 2
-
-    def test_can_query_element_chain_mv_by_several_date_ranges(self) -> None:
-        assert 1 == 2
-
-    def test_validation_error_if_date_range_greater_than_thirty_days(self) -> None:
-        assert 1 == 2
-
-    def test_validation_error_if_unexpected_property_operator(self) -> None:
-        assert 1 == 2
-
-
-class TestElement(ClickhouseTestMixin, APIBaseTest):
-=======
 from posthog.test.base import (
     APIBaseTest,
     ClickhouseTestMixin,
@@ -104,8 +75,30 @@
 ]
 
 
+class TestElementChainMaterializedView(ClickhouseTestMixin, APIBaseTest):
+    def test_does_not_use_table_if_flag_is_not_enabled(self) -> None:
+        assert 1 == 2
+
+    def test_does_not_use_table_if_not_enough_data_for_range(self) -> None:
+        assert 1 == 2
+
+    def test_can_query_element_chain_mv_by_exact_url(self) -> None:
+        assert 1 == 2
+
+    def test_can_query_element_chain_mv_by_regex_url(self) -> None:
+        assert 1 == 2
+
+    def test_can_query_element_chain_mv_by_several_date_ranges(self) -> None:
+        assert 1 == 2
+
+    def test_validation_error_if_date_range_greater_than_thirty_days(self) -> None:
+        assert 1 == 2
+
+    def test_validation_error_if_unexpected_property_operator(self) -> None:
+        assert 1 == 2
+
+
 class TestElement(ClickhouseTestMixin, APIBaseTest, QueryMatchingTest):
->>>>>>> a05ed58b
     def test_element_automatic_order(self) -> None:
         elements = [
             Element(tag_name="a", href="https://posthog.com/about", text="click here"),
