import dataclasses
from hashlib import md5
import json
from datetime import datetime
<<<<<<< HEAD
from typing import Any, Dict, List, Tuple
=======
import os
from typing import Any, Dict, List
>>>>>>> ca7110d8
from uuid import UUID, uuid4

from django.utils import timezone

from posthog.client import sync_execute
from posthog.models import Group, Person, PersonDistinctId, Team
from posthog.models.event.sql import EVENTS_DATA_TABLE
from posthog.models.utils import UUIDT
from posthog.test.base import _create_event, flush_persons_and_events


def journeys_for(
<<<<<<< HEAD
    events_by_person: Dict[Tuple[UUID, str] | str, List[Dict[str, Any]]], team: Team, create_people: bool = True
=======
    events_by_person: Dict[str, List[Dict[str, Any]]],
    team: Team,
    create_people: bool = True,
>>>>>>> ca7110d8
) -> Dict[str, Person]:
    """
    Helper for creating specific events for a team.

    Allows tests to be written in a declarative style

    # these things happened in the past for these people
    events_by_person = {
        "person1": [{"some": "events}],
        "person2": [{"some": "more events}],
    }
    journeys_for(events_by_person, team)

    # then the application receives them
    actual = system_under_test.runs()

    # and we can assert on the results of that
    ...

    Writing tests in this way reduces duplication in test setup
    And clarifies the preconditions of the test
    """
<<<<<<< HEAD

=======
>>>>>>> ca7110d8
    flush_persons_and_events()
    people = {}
    events_to_create = []
    for ids, events in events_by_person.items():
        if isinstance(ids, str):
            uuid, distinct_id = UUIDT(), ids
        else:
            uuid, distinct_id = ids
        if create_people:
<<<<<<< HEAD
            people[distinct_id] = update_or_create_person(uuid=uuid, distinct_ids=[distinct_id], team_id=team.pk)
=======
            # Create the person UUID from the distinct ID and test path, so that SQL snapshots are deterministic
            derived_uuid = UUID(bytes=md5((os.environ["PYTEST_CURRENT_TEST"] + distinct_id).encode("utf-8")).digest())
            people[distinct_id] = update_or_create_person(
                distinct_ids=[distinct_id], team_id=team.pk, uuid=derived_uuid
            )
>>>>>>> ca7110d8
        else:
            people[distinct_id] = Person.objects.get(
                persondistinctid__distinct_id=distinct_id,
                persondistinctid__team_id=team.pk,
            )

        for event in events:
            # Populate group properties as well
            group_mapping = {}
            for property_key, value in (event.get("properties") or {}).items():
                if property_key.startswith("$group_"):
                    group_type_index = property_key[-1]
                    try:
                        group = Group.objects.get(
                            team_id=team.pk,
                            group_type_index=group_type_index,
                            group_key=value,
                        )
                        group_mapping[f"group{group_type_index}"] = group

                    except Group.DoesNotExist:
                        continue

            if "timestamp" not in event:
                event["timestamp"] = datetime.now().strftime("%Y-%m-%d %H:%M:%S.%f")

            events_to_create.append(
                dict(
<<<<<<< HEAD
                    event_uuid=event.get("event_uuid"),
=======
                    event_uuid=UUID(event["event_uuid"]) if "event_uuid" in event else uuid4(),
>>>>>>> ca7110d8
                    team=team,
                    distinct_id=distinct_id,
                    event=event["event"],
                    timestamp=event["timestamp"],
                    properties=event.get("properties", {}),
                    person_id=people[distinct_id].uuid,
                    person_properties=people[distinct_id].properties or {},
                    person_created_at=people[distinct_id].created_at,
                    group0_properties=event.get("group0_properties", {})
                    or getattr(group_mapping.get("group0", {}), "group_properties", {}),
                    group1_properties=event.get("group1_properties", {})
                    or getattr(group_mapping.get("group1", {}), "group_properties", {}),
                    group2_properties=event.get("group2_properties", {})
                    or getattr(group_mapping.get("group2", {}), "group_properties", {}),
                    group3_properties=event.get("group3_properties", {})
                    or getattr(group_mapping.get("group3", {}), "group_properties", {}),
                    group4_properties=event.get("group4_properties", {})
                    or getattr(group_mapping.get("group4", {}), "group_properties", {}),
                    group0_created_at=event.get("group0_created_at")
                    or getattr(group_mapping.get("group0", {}), "created_at", None),
                    group1_created_at=event.get("group1_created_at")
                    or getattr(group_mapping.get("group1", {}), "created_at", None),
                    group2_created_at=event.get("group2_created_at")
                    or getattr(group_mapping.get("group2", {}), "created_at", None),
                    group3_created_at=event.get("group3_created_at")
                    or getattr(group_mapping.get("group3", {}), "created_at", None),
                    group4_created_at=event.get("group4_created_at")
                    or getattr(group_mapping.get("group4", {}), "created_at", None),
                )
            )

    _create_all_events_raw(events_to_create)

    return people


def _create_all_events_raw(all_events: List[Dict]):
    parsed = ""
    for event in all_events:
        timestamp = timezone.now()
        data: Dict[str, Any] = {
            "properties": {},
            "timestamp": timestamp.strftime("%Y-%m-%d %H:%M:%S.%f"),
            "person_id": str(uuid4()),
            "person_properties": {},
            "group0_properties": {},
            "group1_properties": {},
            "group2_properties": {},
            "group3_properties": {},
            "group4_properties": {},
            "person_created_at": timestamp,
            "group0_created_at": timestamp,
            "group1_created_at": timestamp,
            "group2_created_at": timestamp,
            "group3_created_at": timestamp,
            "group4_created_at": timestamp,
        }
        data.update(event)

        # Remove nulls from created_at
        for key in [
            "person_created_at",
            "group0_created_at",
            "group1_created_at",
            "group2_created_at",
            "group3_created_at",
            "group4_created_at",
        ]:
            if not data[key]:
                data[key] = timestamp
        in_memory_event = InMemoryEvent(**data)
        parsed += f"""
<<<<<<< HEAD
        ('{in_memory_event.event_uuid or uuid4()}', '{in_memory_event.event}', '{json.dumps(in_memory_event.properties)}', '{in_memory_event.timestamp}', {in_memory_event.team.pk}, '{in_memory_event.distinct_id}', '', '{in_memory_event.person_id}', '{json.dumps(in_memory_event.person_properties)}', '{in_memory_event.person_created_at.strftime("%Y-%m-%d %H:%M:%S.%f")}', '{json.dumps(in_memory_event.group0_properties)}', '{json.dumps(in_memory_event.group1_properties)}', '{json.dumps(in_memory_event.group2_properties)}', '{json.dumps(in_memory_event.group3_properties)}', '{json.dumps(in_memory_event.group4_properties)}', '{in_memory_event.group0_created_at.strftime("%Y-%m-%d %H:%M:%S.%f")}', '{in_memory_event.group1_created_at.strftime("%Y-%m-%d %H:%M:%S.%f")}', '{in_memory_event.group2_created_at.strftime("%Y-%m-%d %H:%M:%S.%f")}', '{in_memory_event.group3_created_at.strftime("%Y-%m-%d %H:%M:%S.%f")}', '{in_memory_event.group4_created_at.strftime("%Y-%m-%d %H:%M:%S.%f")}', '{timezone.now().strftime("%Y-%m-%d %H:%M:%S.%f")}', now(), 0)
=======
        ('{in_memory_event.event_uuid}', '{in_memory_event.event}', '{json.dumps(in_memory_event.properties)}', '{in_memory_event.timestamp}', {in_memory_event.team.pk}, '{in_memory_event.distinct_id}', '', '{in_memory_event.person_id}', '{json.dumps(in_memory_event.person_properties)}', '{in_memory_event.person_created_at.strftime("%Y-%m-%d %H:%M:%S.%f")}', '{json.dumps(in_memory_event.group0_properties)}', '{json.dumps(in_memory_event.group1_properties)}', '{json.dumps(in_memory_event.group2_properties)}', '{json.dumps(in_memory_event.group3_properties)}', '{json.dumps(in_memory_event.group4_properties)}', '{in_memory_event.group0_created_at.strftime("%Y-%m-%d %H:%M:%S.%f")}', '{in_memory_event.group1_created_at.strftime("%Y-%m-%d %H:%M:%S.%f")}', '{in_memory_event.group2_created_at.strftime("%Y-%m-%d %H:%M:%S.%f")}', '{in_memory_event.group3_created_at.strftime("%Y-%m-%d %H:%M:%S.%f")}', '{in_memory_event.group4_created_at.strftime("%Y-%m-%d %H:%M:%S.%f")}', '{timezone.now().strftime("%Y-%m-%d %H:%M:%S.%f")}', now(), 0)
>>>>>>> ca7110d8
        """

    sync_execute(
        f"""
    INSERT INTO {EVENTS_DATA_TABLE()} (uuid, event, properties, timestamp, team_id, distinct_id, elements_chain, person_id, person_properties, person_created_at, group0_properties, group1_properties, group2_properties, group3_properties, group4_properties, group0_created_at, group1_created_at, group2_created_at, group3_created_at, group4_created_at, created_at, _timestamp, _offset) VALUES
    {parsed}
    """
    )


def create_all_events(all_events: List[dict]):
    for event in all_events:
        _create_event(**event)


# We collect all events per test into an array and batch create the events to reduce creation time
@dataclasses.dataclass(kw_only=True)
class InMemoryEvent:
<<<<<<< HEAD
    event_uuid: str
=======
    event_uuid: UUID = dataclasses.field(default_factory=uuid4)
>>>>>>> ca7110d8
    event: str
    distinct_id: str
    team: Team
    timestamp: str
    properties: Dict
    person_id: str
    person_created_at: datetime
    person_properties: Dict
    group0_properties: Dict
    group1_properties: Dict
    group2_properties: Dict
    group3_properties: Dict
    group4_properties: Dict
    group0_created_at: datetime
    group1_created_at: datetime
    group2_created_at: datetime
    group3_created_at: datetime
    group4_created_at: datetime


def update_or_create_person(distinct_ids: List[str], team_id: int, **kwargs):
    (person, _) = Person.objects.update_or_create(
        persondistinctid__distinct_id__in=distinct_ids,
        persondistinctid__team_id=team_id,
        defaults={**kwargs, "team_id": team_id},
    )
    for distinct_id in distinct_ids:
        PersonDistinctId.objects.update_or_create(
            distinct_id=distinct_id,
            team_id=person.team_id,
            defaults={
                "person_id": person.id,
                "team_id": team_id,
                "distinct_id": distinct_id,
            },
        )
    return person<|MERGE_RESOLUTION|>--- conflicted
+++ resolved
@@ -2,12 +2,8 @@
 from hashlib import md5
 import json
 from datetime import datetime
-<<<<<<< HEAD
-from typing import Any, Dict, List, Tuple
-=======
 import os
 from typing import Any, Dict, List
->>>>>>> ca7110d8
 from uuid import UUID, uuid4
 
 from django.utils import timezone
@@ -15,18 +11,13 @@
 from posthog.client import sync_execute
 from posthog.models import Group, Person, PersonDistinctId, Team
 from posthog.models.event.sql import EVENTS_DATA_TABLE
-from posthog.models.utils import UUIDT
 from posthog.test.base import _create_event, flush_persons_and_events
 
 
 def journeys_for(
-<<<<<<< HEAD
-    events_by_person: Dict[Tuple[UUID, str] | str, List[Dict[str, Any]]], team: Team, create_people: bool = True
-=======
     events_by_person: Dict[str, List[Dict[str, Any]]],
     team: Team,
     create_people: bool = True,
->>>>>>> ca7110d8
 ) -> Dict[str, Person]:
     """
     Helper for creating specific events for a team.
@@ -49,28 +40,16 @@
     Writing tests in this way reduces duplication in test setup
     And clarifies the preconditions of the test
     """
-<<<<<<< HEAD
-
-=======
->>>>>>> ca7110d8
     flush_persons_and_events()
     people = {}
     events_to_create = []
-    for ids, events in events_by_person.items():
-        if isinstance(ids, str):
-            uuid, distinct_id = UUIDT(), ids
-        else:
-            uuid, distinct_id = ids
+    for distinct_id, events in events_by_person.items():
         if create_people:
-<<<<<<< HEAD
-            people[distinct_id] = update_or_create_person(uuid=uuid, distinct_ids=[distinct_id], team_id=team.pk)
-=======
             # Create the person UUID from the distinct ID and test path, so that SQL snapshots are deterministic
             derived_uuid = UUID(bytes=md5((os.environ["PYTEST_CURRENT_TEST"] + distinct_id).encode("utf-8")).digest())
             people[distinct_id] = update_or_create_person(
                 distinct_ids=[distinct_id], team_id=team.pk, uuid=derived_uuid
             )
->>>>>>> ca7110d8
         else:
             people[distinct_id] = Person.objects.get(
                 persondistinctid__distinct_id=distinct_id,
@@ -99,11 +78,7 @@
 
             events_to_create.append(
                 dict(
-<<<<<<< HEAD
-                    event_uuid=event.get("event_uuid"),
-=======
                     event_uuid=UUID(event["event_uuid"]) if "event_uuid" in event else uuid4(),
->>>>>>> ca7110d8
                     team=team,
                     distinct_id=distinct_id,
                     event=event["event"],
@@ -176,11 +151,7 @@
                 data[key] = timestamp
         in_memory_event = InMemoryEvent(**data)
         parsed += f"""
-<<<<<<< HEAD
-        ('{in_memory_event.event_uuid or uuid4()}', '{in_memory_event.event}', '{json.dumps(in_memory_event.properties)}', '{in_memory_event.timestamp}', {in_memory_event.team.pk}, '{in_memory_event.distinct_id}', '', '{in_memory_event.person_id}', '{json.dumps(in_memory_event.person_properties)}', '{in_memory_event.person_created_at.strftime("%Y-%m-%d %H:%M:%S.%f")}', '{json.dumps(in_memory_event.group0_properties)}', '{json.dumps(in_memory_event.group1_properties)}', '{json.dumps(in_memory_event.group2_properties)}', '{json.dumps(in_memory_event.group3_properties)}', '{json.dumps(in_memory_event.group4_properties)}', '{in_memory_event.group0_created_at.strftime("%Y-%m-%d %H:%M:%S.%f")}', '{in_memory_event.group1_created_at.strftime("%Y-%m-%d %H:%M:%S.%f")}', '{in_memory_event.group2_created_at.strftime("%Y-%m-%d %H:%M:%S.%f")}', '{in_memory_event.group3_created_at.strftime("%Y-%m-%d %H:%M:%S.%f")}', '{in_memory_event.group4_created_at.strftime("%Y-%m-%d %H:%M:%S.%f")}', '{timezone.now().strftime("%Y-%m-%d %H:%M:%S.%f")}', now(), 0)
-=======
         ('{in_memory_event.event_uuid}', '{in_memory_event.event}', '{json.dumps(in_memory_event.properties)}', '{in_memory_event.timestamp}', {in_memory_event.team.pk}, '{in_memory_event.distinct_id}', '', '{in_memory_event.person_id}', '{json.dumps(in_memory_event.person_properties)}', '{in_memory_event.person_created_at.strftime("%Y-%m-%d %H:%M:%S.%f")}', '{json.dumps(in_memory_event.group0_properties)}', '{json.dumps(in_memory_event.group1_properties)}', '{json.dumps(in_memory_event.group2_properties)}', '{json.dumps(in_memory_event.group3_properties)}', '{json.dumps(in_memory_event.group4_properties)}', '{in_memory_event.group0_created_at.strftime("%Y-%m-%d %H:%M:%S.%f")}', '{in_memory_event.group1_created_at.strftime("%Y-%m-%d %H:%M:%S.%f")}', '{in_memory_event.group2_created_at.strftime("%Y-%m-%d %H:%M:%S.%f")}', '{in_memory_event.group3_created_at.strftime("%Y-%m-%d %H:%M:%S.%f")}', '{in_memory_event.group4_created_at.strftime("%Y-%m-%d %H:%M:%S.%f")}', '{timezone.now().strftime("%Y-%m-%d %H:%M:%S.%f")}', now(), 0)
->>>>>>> ca7110d8
         """
 
     sync_execute(
@@ -199,11 +170,7 @@
 # We collect all events per test into an array and batch create the events to reduce creation time
 @dataclasses.dataclass(kw_only=True)
 class InMemoryEvent:
-<<<<<<< HEAD
-    event_uuid: str
-=======
     event_uuid: UUID = dataclasses.field(default_factory=uuid4)
->>>>>>> ca7110d8
     event: str
     distinct_id: str
     team: Team
