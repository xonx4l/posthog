import datetime as dt
import typing
from dataclasses import asdict, dataclass, fields
from uuid import UUID

import temporalio
from asgiref.sync import async_to_sync
from temporalio.client import (
    Client,
    Schedule,
    ScheduleActionStartWorkflow,
    ScheduleIntervalSpec,
    ScheduleOverlapPolicy,
    SchedulePolicy,
    ScheduleSpec,
    ScheduleState,
)

from posthog import settings
from posthog.batch_exports.models import (
    BatchExport,
    BatchExportBackfill,
    BatchExportRun,
)
<<<<<<< HEAD
from posthog.temporal.client import sync_connect
from posthog.temporal.schedule import create_schedule, update_schedule, pause_schedule, unpause_schedule
=======
from posthog.temporal.common.client import sync_connect
from posthog.temporal.common.schedule import (
    create_schedule,
    update_schedule,
    unpause_schedule,
    pause_schedule,
    delete_schedule,
)
>>>>>>> 5a79f4d8


class BatchExportsInputsProtocol(typing.Protocol):
    team_id: int


@dataclass
class S3BatchExportInputs:
    """Inputs for S3 export workflow.

    Attributes:
        batch_export_id: The ID of the parent BatchExport.
        team_id: The ID of the team that contains the BatchExport whose data we are exporting.
        interval: The range of data we are exporting.
        bucket_name: The S3 bucket we are exporting to.
        region: The AWS region where the bucket is located.
        prefix: A prefix for the file name to be created in S3.
            For example, for one hour batches, this should be 3600.
        data_interval_end: For manual runs, the end date of the batch. This should be set to `None` for regularly
            scheduled runs and for backfills.
    """

    batch_export_id: str
    team_id: int
    bucket_name: str
    region: str
    prefix: str
    interval: str = "hour"
    aws_access_key_id: str | None = None
    aws_secret_access_key: str | None = None
    data_interval_end: str | None = None
    compression: str | None = None
    exclude_events: list[str] | None = None
    include_events: list[str] | None = None
    encryption: str | None = None
    kms_key_id: str | None = None


@dataclass
class SnowflakeBatchExportInputs:
    """Inputs for Snowflake export workflow."""

    batch_export_id: str
    team_id: int
    user: str
    password: str
    account: str
    database: str
    warehouse: str
    schema: str
    interval: str = "hour"
    table_name: str = "events"
    data_interval_end: str | None = None
    role: str | None = None
    exclude_events: list[str] | None = None
    include_events: list[str] | None = None


@dataclass
class PostgresBatchExportInputs:
    """Inputs for Postgres export workflow."""

    batch_export_id: str
    team_id: int
    user: str
    password: str
    host: str
    database: str
    has_self_signed_cert: bool = False
    interval: str = "hour"
    schema: str = "public"
    table_name: str = "events"
    port: int = 5432
    data_interval_end: str | None = None
    exclude_events: list[str] | None = None
    include_events: list[str] | None = None


@dataclass
class RedshiftBatchExportInputs(PostgresBatchExportInputs):
    """Inputs for Redshift export workflow."""

    properties_data_type: str = "varchar"


@dataclass
class BigQueryBatchExportInputs:
    """Inputs for BigQuery export workflow."""

    batch_export_id: str
    team_id: int
    project_id: str
    dataset_id: str
    private_key: str
    private_key_id: str
    token_uri: str
    client_email: str
    interval: str = "hour"
    table_id: str = "events"
    data_interval_end: str | None = None
    exclude_events: list[str] | None = None
    include_events: list[str] | None = None


@dataclass
class NoOpInputs:
    """NoOp Workflow is used for testing, it takes a single argument to echo back."""

    batch_export_id: str
    team_id: int
    interval: str = "hour"
    arg: str = ""


DESTINATION_WORKFLOWS = {
    "S3": ("s3-export", S3BatchExportInputs),
    "Snowflake": ("snowflake-export", SnowflakeBatchExportInputs),
    "Postgres": ("postgres-export", PostgresBatchExportInputs),
    "Redshift": ("redshift-export", RedshiftBatchExportInputs),
    "BigQuery": ("bigquery-export", BigQueryBatchExportInputs),
    "NoOp": ("no-op", NoOpInputs),
}


class BatchExportServiceError(Exception):
    """Base class for BatchExport service exceptions."""


class BatchExportIdError(BatchExportServiceError):
    """Exception raised when an id for a BatchExport is not found."""

    def __init__(self, batch_export_id: str):
        super().__init__(f"No BatchExport found with ID: '{batch_export_id}'")


class BatchExportServiceRPCError(BatchExportServiceError):
    """Exception raised when the underlying Temporal RPC fails."""


class BatchExportServiceScheduleNotFound(BatchExportServiceRPCError):
    """Exception raised when the underlying Temporal RPC fails because a schedule was not found."""

    def __init__(self, schedule_id: str):
        self.schedule_id = schedule_id
        super().__init__(f"The Temporal Schedule {schedule_id} was not found (maybe it was deleted?)")


def pause_batch_export(temporal: Client, batch_export_id: str, note: str | None = None) -> None:
    """Pause this BatchExport.

    We pass the call to the underlying Temporal Schedule.
    """
    try:
        batch_export = BatchExport.objects.get(id=batch_export_id)
    except BatchExport.DoesNotExist:
        raise BatchExportIdError(batch_export_id)

    if batch_export.paused is True:
        return

    try:
        pause_schedule(temporal, schedule_id=batch_export_id, note=note)
    except Exception as exc:
        raise BatchExportServiceRPCError(f"BatchExport {batch_export_id} could not be paused") from exc

    batch_export.paused = True
    batch_export.last_paused_at = dt.datetime.utcnow()
    batch_export.save()


def unpause_batch_export(
    temporal: Client,
    batch_export_id: str,
    note: str | None = None,
    backfill: bool = False,
) -> None:
    """Unpause this BatchExport.

    We pass the call to the underlying Temporal Schedule. Additionally, we can trigger a backfill
    to backfill runs missed while paused.

    Args:
        temporal: The Temporal client to execute calls.
        batch_export_id: The ID of the BatchExport to unpause.
        note: An optional note to include in the Schedule when unpausing.
        backfill: If True, a backfill will be triggered since the BatchExport's last_paused_at.

    Raises:
        BatchExportIdError: If the provided batch_export_id doesn't point to an existing BatchExport.
    """
    try:
        batch_export = BatchExport.objects.get(id=batch_export_id)
    except BatchExport.DoesNotExist:
        raise BatchExportIdError(batch_export_id)

    if batch_export.paused is False:
        return

    try:
        unpause_schedule(temporal, schedule_id=batch_export_id, note=note)
    except Exception as exc:
        raise BatchExportServiceRPCError(f"BatchExport {batch_export_id} could not be unpaused") from exc

    batch_export.paused = False
    batch_export.save()

    if backfill is False:
        return

    batch_export.refresh_from_db()
    start_at = batch_export.last_paused_at
    end_at = batch_export.last_updated_at

    backfill_export(temporal, batch_export_id, start_at, end_at)


<<<<<<< HEAD
=======
def batch_export_delete_schedule(temporal: Client, schedule_id: str) -> None:
    """Delete a Temporal Schedule."""
    try:
        delete_schedule(temporal, schedule_id)
    except temporalio.service.RPCError as e:
        if e.status == temporalio.service.RPCStatusCode.NOT_FOUND:
            raise BatchExportServiceScheduleNotFound(schedule_id)
        else:
            raise BatchExportServiceRPCError() from e


>>>>>>> 5a79f4d8
@async_to_sync
async def cancel_running_batch_export_backfill(temporal: Client, workflow_id: str) -> None:
    """Delete a running BatchExportBackfill.

    A BatchExportBackfill represents a Temporal Workflow. When deleting the Temporal
    Schedule that we are backfilling, we should also clean-up any Workflows that are
    still running.
    """
    handle = temporal.get_workflow_handle(workflow_id=workflow_id)
    await handle.cancel()


@dataclass
class BackfillBatchExportInputs:
    """Inputs for the BackfillBatchExport Workflow."""

    team_id: int
    batch_export_id: str
    start_at: str
    end_at: str
    buffer_limit: int = 1
    wait_delay: float = 5.0


def backfill_export(
    temporal: Client,
    batch_export_id: str,
    team_id: int,
    start_at: dt.datetime,
    end_at: dt.datetime,
) -> str:
    """Starts a backfill for given team and batch export covering given date range.

    Arguments:
        temporal: A Temporal Client to trigger the workflow.
        batch_export_id: The id of the BatchExport to backfill.
        team_id: The id of the Team the BatchExport belongs to.
        start_at: From when to backfill.
        end_at: Up to when to backfill.
    """
    try:
        BatchExport.objects.get(id=batch_export_id, team_id=team_id)
    except BatchExport.DoesNotExist:
        raise BatchExportIdError(batch_export_id)

    inputs = BackfillBatchExportInputs(
        batch_export_id=batch_export_id,
        team_id=team_id,
        start_at=start_at.isoformat(),
        end_at=end_at.isoformat(),
    )
    workflow_id = start_backfill_batch_export_workflow(temporal, inputs=inputs)
    return workflow_id


@async_to_sync
async def start_backfill_batch_export_workflow(temporal: Client, inputs: BackfillBatchExportInputs) -> str:
    """Async call to start a BackfillBatchExportWorkflow."""
    handle = temporal.get_schedule_handle(inputs.batch_export_id)
    description = await handle.describe()

    if description.schedule.spec.jitter is not None:
        # Adjust end_at to account for jitter if present.
        inputs.end_at = (dt.datetime.fromisoformat(inputs.end_at) + description.schedule.spec.jitter).isoformat()

    workflow_id = f"{inputs.batch_export_id}-Backfill-{inputs.start_at}-{inputs.end_at}"
    await temporal.start_workflow(
        "backfill-batch-export",
        inputs,
        id=workflow_id,
        task_queue=settings.TEMPORAL_BATCH_EXPORTS_TASK_QUEUE,
    )

    return workflow_id


def create_batch_export_run(
    batch_export_id: UUID,
    data_interval_start: str,
    data_interval_end: str,
    status: str = BatchExportRun.Status.STARTING,
) -> BatchExportRun:
    """Create a BatchExportRun after a Temporal Workflow execution.

    In a first approach, this method is intended to be called only by Temporal Workflows,
    as only the Workflows themselves can know when they start.

    Args:
        batch_export_id: The UUID of the BatchExport the BatchExportRun to create belongs to.
        data_interval_start: The start of the period of data exported in this BatchExportRun.
        data_interval_end: The end of the period of data exported in this BatchExportRun.
        status: The initial status for the created BatchExportRun.
    """
    run = BatchExportRun(
        batch_export_id=batch_export_id,
        status=status,
        data_interval_start=dt.datetime.fromisoformat(data_interval_start),
        data_interval_end=dt.datetime.fromisoformat(data_interval_end),
    )
    run.save()

    return run


def update_batch_export_run_status(run_id: UUID, status: str, latest_error: str | None) -> BatchExportRun:
    """Update the status of an BatchExportRun with given id.

    Arguments:
        id: The id of the BatchExportRun to update.
    """
    model = BatchExportRun.objects.filter(id=run_id)
    updated = model.update(status=status, latest_error=latest_error)

    if not updated:
        raise ValueError(f"BatchExportRun with id {run_id} not found.")

    return model.get()


def sync_batch_export(batch_export: BatchExport, created: bool):
    workflow, workflow_inputs = DESTINATION_WORKFLOWS[batch_export.destination.type]
    state = ScheduleState(
        note=f"Schedule updated for BatchExport {batch_export.id} to Destination {batch_export.destination.id} in Team {batch_export.team.id}.",
        paused=batch_export.paused,
    )

    destination_config_fields = set(field.name for field in fields(workflow_inputs))
    destination_config = {k: v for k, v in batch_export.destination.config.items() if k in destination_config_fields}

    temporal = sync_connect()
    schedule = Schedule(
        action=ScheduleActionStartWorkflow(
            workflow,
            asdict(
                workflow_inputs(
                    team_id=batch_export.team.id,
                    batch_export_id=str(batch_export.id),
                    interval=str(batch_export.interval),
                    **destination_config,
                )
            ),
            id=str(batch_export.id),
            task_queue=settings.TEMPORAL_BATCH_EXPORTS_TASK_QUEUE,
        ),
        spec=ScheduleSpec(
            start_at=batch_export.start_at,
            end_at=batch_export.end_at,
            intervals=[ScheduleIntervalSpec(every=batch_export.interval_time_delta)],
            jitter=(batch_export.interval_time_delta / 12),
        ),
        state=state,
        policy=SchedulePolicy(overlap=ScheduleOverlapPolicy.ALLOW_ALL),
    )

    if created:
        create_schedule(temporal, id=str(batch_export.id), schedule=schedule)
    else:
        update_schedule(temporal, id=str(batch_export.id), schedule=schedule)

    return batch_export


def create_batch_export_backfill(
    batch_export_id: UUID,
    team_id: int,
    start_at: str,
    end_at: str,
    status: str = BatchExportRun.Status.RUNNING,
) -> BatchExportBackfill:
    """Create a BatchExportBackfill.


    Args:
        batch_export_id: The UUID of the BatchExport the BatchExportBackfill to create belongs to.
        team_id: The id of the Team the BatchExportBackfill to create belongs to.
        start_at: The start of the period to backfill in this BatchExportBackfill.
        end_at: The end of the period to backfill in this BatchExportBackfill.
        status: The initial status for the created BatchExportBackfill.
    """
    backfill = BatchExportBackfill(
        batch_export_id=batch_export_id,
        status=status,
        start_at=dt.datetime.fromisoformat(start_at),
        end_at=dt.datetime.fromisoformat(end_at),
        team_id=team_id,
    )
    backfill.save()

    return backfill


def update_batch_export_backfill_status(backfill_id: UUID, status: str) -> BatchExportBackfill:
    """Update the status of an BatchExportBackfill with given id.

    Arguments:
        id: The id of the BatchExportBackfill to update.
        status: The new status to assign to the BatchExportBackfill.
    """
    model = BatchExportBackfill.objects.filter(id=backfill_id)
    updated = model.update(status=status)

    if not updated:
        raise ValueError(f"BatchExportBackfill with id {backfill_id} not found.")

    return model.get()<|MERGE_RESOLUTION|>--- conflicted
+++ resolved
@@ -22,10 +22,6 @@
     BatchExportBackfill,
     BatchExportRun,
 )
-<<<<<<< HEAD
-from posthog.temporal.client import sync_connect
-from posthog.temporal.schedule import create_schedule, update_schedule, pause_schedule, unpause_schedule
-=======
 from posthog.temporal.common.client import sync_connect
 from posthog.temporal.common.schedule import (
     create_schedule,
@@ -34,7 +30,6 @@
     pause_schedule,
     delete_schedule,
 )
->>>>>>> 5a79f4d8
 
 
 class BatchExportsInputsProtocol(typing.Protocol):
@@ -251,8 +246,6 @@
     backfill_export(temporal, batch_export_id, start_at, end_at)
 
 
-<<<<<<< HEAD
-=======
 def batch_export_delete_schedule(temporal: Client, schedule_id: str) -> None:
     """Delete a Temporal Schedule."""
     try:
@@ -264,7 +257,6 @@
             raise BatchExportServiceRPCError() from e
 
 
->>>>>>> 5a79f4d8
 @async_to_sync
 async def cancel_running_batch_export_backfill(temporal: Client, workflow_id: str) -> None:
     """Delete a running BatchExportBackfill.
