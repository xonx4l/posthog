from typing import Callable, Sequence

from posthog.temporal.workflows.base import *
from posthog.temporal.workflows.noop import *
from posthog.temporal.workflows.s3_batch_export import *
from posthog.temporal.workflows.squash_person_overrides import *

DESTINATION_WORKFLOWS = {
    "S3": (S3BatchExportWorkflow, S3BatchExportInputs),
}

WORKFLOWS = [NoOpWorkflow, SquashPersonOverridesWorkflow, S3BatchExportWorkflow]

ACTIVITIES: Sequence[Callable] = [
    create_export_run,
    delete_squashed_person_overrides_from_clickhouse,
    delete_squashed_person_overrides_from_postgres,
    drop_dictionary,
    insert_into_s3_activity,
    noop_activity,
    prepare_dictionary,
    prepare_person_overrides,
<<<<<<< HEAD
    re_attach_person_overrides,
=======
    prepare_dictionary,
>>>>>>> a82ae714
    select_persons_to_delete,
    squash_events_partition,
    update_export_run_status,
]<|MERGE_RESOLUTION|>--- conflicted
+++ resolved
@@ -20,11 +20,7 @@
     noop_activity,
     prepare_dictionary,
     prepare_person_overrides,
-<<<<<<< HEAD
-    re_attach_person_overrides,
-=======
     prepare_dictionary,
->>>>>>> a82ae714
     select_persons_to_delete,
     squash_events_partition,
     update_export_run_status,
