import contextlib
import datetime as dt
from threading import Thread
from uuid import uuid4
from django.db.utils import ConnectionHandler

import pytest
<<<<<<< HEAD
from django.db.utils import DEFAULT_DB_ALIAS, ConnectionHandler, IntegrityError
=======
from django.db.utils import IntegrityError
from posthog.api.test.test_organization import create_organization
from posthog.api.test.test_team import create_team
>>>>>>> 291a59da

from posthog.api.test.test_organization import create_organization
from posthog.api.test.test_team import create_team
from posthog.models import PersonOverride, Team
from posthog.models.person.person import Person

pytestmark = pytest.mark.django_db

<<<<<<< HEAD

def test_person_override_disallows_overriding_to_itself():
    """Test old_person_id cannot match override_person_id.

    This is enforced by a CHECK constraint old_person_id_different_from_override_person_id
    """
    organization = create_organization(name="test")
    team = create_team(organization=organization)

    oldest_event = dt.datetime.now(dt.timezone.utc)
    person_id = uuid4()

    Person.objects.create(
        team_id=team.pk,
        uuid=person_id,
    )

    with pytest.raises(IntegrityError):
        PersonOverride.objects.create(
            team=team,
            old_person_id=person_id,
            override_person_id=person_id,
            oldest_event=oldest_event,
            version=0,
        ).save()

=======
from django.db.utils import DEFAULT_DB_ALIAS, load_backend
from django.test.utils import CaptureQueriesContext


pytestmark = pytest.mark.django_db

>>>>>>> 291a59da

def test_person_override_disallows_same_old_person_id():
    """Test a new old_person_id cannot match an existing old_person_id.

    This is enforced by a UNIQUE constraint on (team_id, old_person_id)
    """
    organization = create_organization(name="test")
    team = create_team(organization=organization)

    oldest_event = dt.datetime.now(dt.timezone.utc)
    old_person_id = uuid4()
    override_person_id = uuid4()
    new_override_person_id = uuid4()

    Person.objects.create(
        team_id=team.pk,
        uuid=override_person_id,
    )

    person_override = PersonOverride.objects.create(
        team=team,
        old_person_id=old_person_id,
        override_person_id=override_person_id,
        oldest_event=oldest_event,
        version=1,
    )
    person_override.save()
<<<<<<< HEAD

    assert person_override.old_person_id == old_person_id
    assert person_override.override_person_id == override_person_id

    Person.objects.create(
        team_id=team.pk,
        uuid=new_override_person_id,
    )

    with pytest.raises(IntegrityError):
        PersonOverride.objects.create(
            team=team,
            old_person_id=old_person_id,
            override_person_id=new_override_person_id,
            oldest_event=oldest_event,
            version=1,
        ).save()


def test_person_override_same_old_person_id_in_different_teams():
    """Test a new old_person_id can match an existing from a different team."""
    organization = create_organization(name="test")
    team = create_team(organization=organization)

    oldest_event = dt.datetime.now(dt.timezone.utc)
    old_person_id = uuid4()
    override_person_id = uuid4()
    new_team = Team.objects.create(
        organization=organization,
        api_token="a different token",
    )

    Person.objects.create(
        team_id=team.pk,
        uuid=override_person_id,
    )

    p1 = PersonOverride.objects.create(
        team=team,
        old_person_id=old_person_id,
        override_person_id=override_person_id,
        oldest_event=oldest_event,
        version=1,
    )
    p1.save()

    assert p1.old_person_id == old_person_id
    assert p1.override_person_id == override_person_id

    p2 = PersonOverride.objects.create(
        team=new_team,
        old_person_id=old_person_id,
        override_person_id=override_person_id,
        oldest_event=oldest_event,
        version=1,
    )
    p2.save()

    assert p1.old_person_id == p2.old_person_id
    assert p1.override_person_id == p2.override_person_id
    assert p1.team != p2.team


def test_person_override_allows_override_person_id_as_old_person_id_in_different_teams():
    """Test a new old_person_id can match an override in a different team."""
    organization = create_organization(name="test")
    team = create_team(organization=organization)

    oldest_event = dt.datetime.now(dt.timezone.utc)
    old_person_id = uuid4()
    override_person_id = uuid4()
    new_override_person_id = uuid4()
    new_team = Team.objects.create(
        organization=organization,
        api_token="a much different token",
    )

    Person.objects.create(
        team_id=team.pk,
        uuid=override_person_id,
    )

    p1 = PersonOverride.objects.create(
        team=team,
        old_person_id=old_person_id,
        override_person_id=override_person_id,
        oldest_event=oldest_event,
        version=1,
    )
    p1.save()

    assert p1.old_person_id == old_person_id
    assert p1.override_person_id == override_person_id

    Person.objects.create(
        team_id=team.pk,
        uuid=new_override_person_id,
    )

    p2 = PersonOverride.objects.create(
        team=new_team,
        old_person_id=override_person_id,
        override_person_id=new_override_person_id,
        oldest_event=oldest_event,
        version=1,
    )
    p2.save()

    assert p1.override_person_id == p2.old_person_id
    assert p2.override_person_id == new_override_person_id
    assert p1.team != p2.team


def test_person_override_must_exist_in_person_table():
    """This is guaranteed by the foreign key constraint."""
    organization = create_organization(name="test")
    team = create_team(organization=organization)

    oldest_event = dt.datetime.now(dt.timezone.utc)
    person_id = uuid4()

    Person.objects.create(
        team_id=team.pk,
        uuid=person_id,
    )

    with pytest.raises(IntegrityError):
        PersonOverride.objects.create(
            team=team,
            old_person_id=person_id,
            override_person_id=person_id,
            oldest_event=oldest_event,
            version=0,
        ).save()


def test_person_override_allows_duplicate_override_person_id():
    """Test duplicate override_person_ids with different old_person_ids are allowed."""
=======

    assert person_override.old_person_id == old_person_id
    assert person_override.override_person_id == override_person_id

    Person.objects.create(
        team_id=team.pk,
        uuid=new_override_person_id,
    )

    with pytest.raises(IntegrityError):
        PersonOverride.objects.create(
            team=team,
            old_person_id=old_person_id,
            override_person_id=new_override_person_id,
            oldest_event=oldest_event,
            version=1,
        ).save()


def test_person_override_same_old_person_id_in_different_teams():
    """Test a new old_person_id can match an existing from a different team."""
    organization = create_organization(name="test")
    team = create_team(organization=organization)

    oldest_event = dt.datetime.now(dt.timezone.utc)
    old_person_id = uuid4()
    override_person_id = uuid4()
    new_team = Team.objects.create(
        organization=organization,
        api_token="a different token",
    )

    Person.objects.create(
        team_id=team.pk,
        uuid=override_person_id,
    )

    p1 = PersonOverride.objects.create(
        team=team,
        old_person_id=old_person_id,
        override_person_id=override_person_id,
        oldest_event=oldest_event,
        version=1,
    )
    p1.save()

    assert p1.old_person_id == old_person_id
    assert p1.override_person_id == override_person_id

    p2 = PersonOverride.objects.create(
        team=new_team,
        old_person_id=old_person_id,
        override_person_id=override_person_id,
        oldest_event=oldest_event,
        version=1,
    )
    p2.save()

    assert p1.old_person_id == p2.old_person_id
    assert p1.override_person_id == p2.override_person_id
    assert p1.team != p2.team


def test_person_override_allows_override_person_id_as_old_person_id_in_different_teams():
    """Test a new old_person_id can match an override in a different team."""
    organization = create_organization(name="test")
    team = create_team(organization=organization)

    oldest_event = dt.datetime.now(dt.timezone.utc)
    old_person_id = uuid4()
    override_person_id = uuid4()
    new_override_person_id = uuid4()
    new_team = Team.objects.create(
        organization=organization,
        api_token="a much different token",
    )

    Person.objects.create(
        team_id=team.pk,
        uuid=override_person_id,
    )

    p1 = PersonOverride.objects.create(
        team=team,
        old_person_id=old_person_id,
        override_person_id=override_person_id,
        oldest_event=oldest_event,
        version=1,
    )
    p1.save()

    assert p1.old_person_id == old_person_id
    assert p1.override_person_id == override_person_id

    Person.objects.create(
        team_id=team.pk,
        uuid=new_override_person_id,
    )

    p2 = PersonOverride.objects.create(
        team=new_team,
        old_person_id=override_person_id,
        override_person_id=new_override_person_id,
        oldest_event=oldest_event,
        version=1,
    )
    p2.save()

    assert p1.override_person_id == p2.old_person_id
    assert p2.override_person_id == new_override_person_id
    assert p1.team != p2.team


@pytest.mark.django_db(transaction=True)
def test_person_override_disallows_old_person_id_as_override_person_id_race_conditions():
    """Test a new override_person_id cannot match an existing old_person_id.

    We re-use the old_person_id from the first model created as the override_person_id
    of the second model. We expect an exception on saving this second model.

    Note that to test the race condition scenario we need to:

     1. create multiple concurrent transactions, such that we can verify
        constraints are enforced at COMMIT time.
     2. enable transactions for the Django test. This is more so we can see data
        from the main Django PostgreSQL connection session in the other
        concurrent transactions. Not 100% required but makes things a little
        easier to write.
    """
>>>>>>> 291a59da
    organization = create_organization(name="test")
    team = create_team(organization=organization)

    oldest_event = dt.datetime.now(dt.timezone.utc)
<<<<<<< HEAD
    override_person_id = uuid4()
    n_person_overrides = 2
    created = []

    Person.objects.create(uuid=override_person_id, team=team)

=======
    old_person_id = uuid4()
    override_person_id = uuid4()
    new_override_person_id = uuid4()

    Person.objects.create(uuid=old_person_id, team=team)
    Person.objects.create(uuid=override_person_id, team=team)
    Person.objects.create(uuid=new_override_person_id, team=team)

    with create_connection() as first_cursor, create_connection() as second_cursor:
        first_cursor.execute("BEGIN")
        second_cursor.execute("BEGIN")

        _merge_people(team, first_cursor, old_person_id, override_person_id, oldest_event)

        second_merge_thread = Thread(
            target=_merge_people_and_commit,
            args=(team, second_cursor, override_person_id, new_override_person_id, oldest_event),
        )
        second_merge_thread.start()

        with pytest.raises(IntegrityError):
            first_cursor.execute("COMMIT")

        second_merge_thread.join()

        assert list(PersonOverride.objects.all().values_list("old_person_id", "override_person_id")) == [
            (override_person_id, new_override_person_id),
        ]  # type: ignore

        # We got an IntegrityError, so the first transaction was rolled back. We'll
        # need to try this transaction again to get to the state we expect.
        first_cursor.execute("BEGIN")
        _merge_people(team, first_cursor, old_person_id, override_person_id, oldest_event)
        first_cursor.execute("COMMIT")

        mappings = list(PersonOverride.objects.all().values_list("old_person_id", "override_person_id"))

        assert sorted(mappings) == sorted(
            [
                (override_person_id, new_override_person_id),
                (old_person_id, new_override_person_id),
            ]
        ), f"{mappings=} {old_person_id=}, {override_person_id=}, {new_override_person_id=}"  # type: ignore


def test_person_override_old_person_id_as_override_person_id_in_different_teams():
    """Test a new override_person_id can match an old in a different team."""
    organization = create_organization(name="test")
    team = create_team(organization=organization)

    oldest_event = dt.datetime.now(dt.timezone.utc)
    old_person_id = uuid4()
    override_person_id = uuid4()
    new_old_person_id = uuid4()
    new_team = Team.objects.create(
        organization=organization,
        api_token="a significantly different token",
    )

    Person.objects.create(uuid=old_person_id, team=team)
    Person.objects.create(uuid=override_person_id, team=team)
    Person.objects.create(uuid=new_old_person_id, team=team)

    p1 = PersonOverride.objects.create(
        team=team,
        old_person_id=old_person_id,
        override_person_id=override_person_id,
        oldest_event=oldest_event,
        version=1,
    )
    p1.save()

    assert p1.old_person_id == old_person_id
    assert p1.override_person_id == override_person_id

    p2 = PersonOverride.objects.create(
        team=new_team,
        old_person_id=new_old_person_id,
        override_person_id=old_person_id,
        oldest_event=oldest_event,
        version=1,
    )
    p2.save()

    assert p1.old_person_id == p2.override_person_id
    assert p2.old_person_id == new_old_person_id
    assert p1.team != p2.team


def test_person_override_allows_duplicate_override_person_id():
    """Test duplicate override_person_ids with different old_person_ids are allowed."""
    organization = create_organization(name="test")
    team = create_team(organization=organization)

    oldest_event = dt.datetime.now(dt.timezone.utc)
    override_person_id = uuid4()
    n_person_overrides = 2
    created = []

    Person.objects.create(uuid=override_person_id, team=team)

>>>>>>> 291a59da
    for _ in range(n_person_overrides):
        old_person_id = uuid4()

        person_override = PersonOverride.objects.create(
            team=team,
            old_person_id=old_person_id,
            override_person_id=override_person_id,
            oldest_event=oldest_event,
            version=1,
        )
        person_override.save()

        created.append(person_override)

    assert all(p.override_person_id == override_person_id for p in created)
    assert len(set(p.old_person_id for p in created)) == n_person_overrides


<<<<<<< HEAD
def test_person_override_old_person_id_as_override_person_id_in_different_teams():
    """Test a new override_person_id can match an old in a different team."""
    organization = create_organization(name="test")
    team = create_team(organization=organization)

    oldest_event = dt.datetime.now(dt.timezone.utc)
    old_person_id = uuid4()
    override_person_id = uuid4()
    new_old_person_id = uuid4()
    new_team = Team.objects.create(
        organization=organization,
        api_token="a significantly different token",
    )

    Person.objects.create(uuid=old_person_id, team=team)
    Person.objects.create(uuid=override_person_id, team=team)
    Person.objects.create(uuid=new_old_person_id, team=team)

    p1 = PersonOverride.objects.create(
        team=team,
        old_person_id=old_person_id,
        override_person_id=override_person_id,
        oldest_event=oldest_event,
        version=1,
    )
    p1.save()

    assert p1.old_person_id == old_person_id
    assert p1.override_person_id == override_person_id

    p2 = PersonOverride.objects.create(
        team=new_team,
        old_person_id=new_old_person_id,
        override_person_id=old_person_id,
        oldest_event=oldest_event,
        version=1,
    )
    p2.save()

    assert p1.old_person_id == p2.override_person_id
    assert p2.old_person_id == new_old_person_id
    assert p1.team != p2.team


@pytest.mark.django_db(transaction=True)
def test_person_deletion_disallowed_when_override_exists():
    """Person deletion would result in an error if the override exists
    TODO: fix all person deletions
    """
    organization = create_organization(name="test")
    team = create_team(organization=organization)

    oldest_event = dt.datetime.now(dt.timezone.utc)
    old_person_id = uuid4()
    override_person_id = uuid4()

    override_person = Person.objects.create(
        team_id=team.pk,
        uuid=override_person_id,
    )
    PersonOverride.objects.create(
        team=team,
        old_person_id=old_person_id,
        override_person_id=override_person_id,
        oldest_event=oldest_event,
        version=0,
    ).save()

    with pytest.raises(IntegrityError):
        override_person.delete()


"""
Concurrency tests:
- there are two cases that we want to check for
    - concurrent merges
    - concurrent merge and person deletion

In both cases one of the transactions will wait on the lock,
so they can only complete in one order (the second one failing).
TODO: Tomas to update the comment

Tests:
concurrency between:
- 2 merges
    - the later started transaction finishes first
- merge & real person delete (with deletes overrides)
    - merge starts - person deletion runs fully - merge finishes
    - person d starts - merge finishes fully - person d finishes
"""


@pytest.mark.django_db(transaction=True)
def test_concurrent_delete_first_then_merge_fails():
    # Can't do concurrently the other order due to waiting on the lock forever
    organization = create_organization(name="test")
    team = create_team(organization=organization)

    oldest_event = dt.datetime.now(dt.timezone.utc)
    old_person_id = uuid4()
    override_person_id = uuid4()

    Person.objects.create(uuid=old_person_id, team=team)
    Person.objects.create(uuid=override_person_id, team=team)
    with create_connection() as merge_cursor, create_connection() as delete_cursor:
        # each transaction gets a "copy" of the DB state
        merge_cursor.execute("BEGIN")
        delete_cursor.execute("BEGIN")
        # merge and delete
        _merge_people(team, merge_cursor, old_person_id, override_person_id, oldest_event)
        _delete_person(team, delete_cursor, override_person_id)

        # finish delete first, then merge fails
        delete_cursor.execute("COMMIT")
        with pytest.raises(IntegrityError):
            merge_cursor.execute("COMMIT")

        # TODO: make sure plugin server handles this properly


@pytest.mark.django_db(transaction=True)
def test_merge_first_then_delete():
    organization = create_organization(name="test")
    team = create_team(organization=organization)

    oldest_event = dt.datetime.now(dt.timezone.utc)
    old_person_id = uuid4()
    override_person_id = uuid4()

    Person.objects.create(uuid=old_person_id, team=team)
    Person.objects.create(uuid=override_person_id, team=team)
    with create_connection() as merge_cursor, create_connection() as delete_cursor:
        # each transaction gets a "copy" of the DB state
        merge_cursor.execute("BEGIN")
        # merge and delete
        _merge_people(team, merge_cursor, old_person_id, override_person_id, oldest_event)
        # finish merge first
        merge_cursor.execute("COMMIT")

        delete_cursor.execute("BEGIN")
        _delete_person(team, delete_cursor, override_person_id)
        delete_cursor.execute("COMMIT")

        # Note: in plugin-server we don't need to retry deletes because merge would wait on the delete
        # person lock. or should we retry person deletions?


@pytest.mark.django_db(transaction=True)
def test_2_concequitive_merges():
    organization = create_organization(name="test")
    team = create_team(organization=organization)

    oldest_event = dt.datetime.now(dt.timezone.utc)
    old_person_id = uuid4()
    override_person_id = uuid4()
    new_override_person_id = uuid4()

    Person.objects.create(uuid=old_person_id, team=team)
    Person.objects.create(uuid=override_person_id, team=team)
    Person.objects.create(uuid=new_override_person_id, team=team)

    with create_connection() as first_cursor, create_connection() as second_cursor:
        # each transaction gets a "copy" of the DB state
        first_cursor.execute("BEGIN")
        _merge_people(team, first_cursor, old_person_id, override_person_id, oldest_event)
        first_cursor.execute("COMMIT")
        second_cursor.execute("BEGIN")
        # try to do the merges
        _merge_people(team, second_cursor, override_person_id, new_override_person_id, oldest_event)

        # the one finishing first succeeds, the one finishing second fails
        second_cursor.execute("COMMIT")


@pytest.mark.django_db(transaction=True)
def test_person_override_disallows_old_person_id_as_override_person_id_race_conditions():
    """Test a new override_person_id cannot match an existing old_person_id.

    Under the assumption: an entry to overrides table is added only in a transaction
    that also deletes the old person.
    We want to guarantee that the same person id can't exist both as old and override id.

    We re-use the old_person_id from the first model created as the override_person_id
    of the second model. We expect an exception on saving this second model.

    Note that to test the race condition scenario we need to:

     1. create multiple concurrent transactions, such that we can verify
        constraints are enforced at COMMIT time.
     2. enable transactions for the Django test. This is more so we can see data
        from the main Django PostgreSQL connection session in the other
        concurrent transactions. Not 100% required but makes things a little
        easier to write.
    """
    organization = create_organization(name="test")
    team = create_team(organization=organization)

    oldest_event = dt.datetime.now(dt.timezone.utc)
    old_person_id = uuid4()
    override_person_id = uuid4()
    new_override_person_id = uuid4()

    Person.objects.create(uuid=old_person_id, team=team)
    Person.objects.create(uuid=override_person_id, team=team)
    Person.objects.create(uuid=new_override_person_id, team=team)

    with create_connection() as first_cursor, create_connection() as second_cursor:
        # each transaction gets a "copy" of the DB state
        first_cursor.execute("BEGIN")
        second_cursor.execute("BEGIN")

        # try to do the merges
        _merge_people(team, first_cursor, old_person_id, override_person_id, oldest_event)
        _merge_people(team, second_cursor, override_person_id, new_override_person_id, oldest_event)

        # the one finishing first succeeds, the one finishing second fails
        second_cursor.execute("COMMIT")
        with pytest.raises(IntegrityError):
            first_cursor.execute("COMMIT")

        assert list(PersonOverride.objects.all().values_list("old_person_id", "override_person_id")) == [
            (override_person_id, new_override_person_id),
        ]  # type: ignore

        # We got an IntegrityError, so the first transaction was rolled back. We'll
        # need to try this transaction again to get to the state we expect.
        first_cursor.execute("BEGIN")
        _merge_people(team, first_cursor, old_person_id, override_person_id, oldest_event)
        first_cursor.execute("COMMIT")

        mappings = list(PersonOverride.objects.all().values_list("old_person_id", "override_person_id"))

        assert sorted(mappings) == sorted(
            [
                (override_person_id, new_override_person_id),
                (old_person_id, new_override_person_id),
            ]
        ), f"{mappings=} {old_person_id=}, {override_person_id=}, {new_override_person_id=}"  # type: ignore


=======
>>>>>>> 291a59da
@contextlib.contextmanager
def create_connection(alias=DEFAULT_DB_ALIAS):
    connection = ConnectionHandler().create_connection(alias)  # type: ignore
    try:
        with connection.cursor() as cursor:
            cursor.execute("SET lock_timeout TO '10s'")
            try:
                yield cursor
            finally:
                # Make sure that it there was a transaction still open, then roll it
                # back.
                cursor.execute("ROLLBACK")
                cursor.close()

    finally:
        connection.close()


def _merge_people(team, cursor, old_person_id, override_person_id, oldest_event):
    """
    Merge two people together, using the override_person_id as the canonical
    person.

<<<<<<< HEAD
    This mimics how we expect the code to do person merges, i.e. in a transaction
    that deletes the old person, adds old person->override person override and updates
    all old person as override person rows to now point to the new override person.

=======
>>>>>>> 291a59da
    This function is meant to be run in a separate thread, so that we can test
    that the transaction is rolled back if there is a conflict.

    Of note is that we handle cases where the override_person_id is already
    merged into another person, meaning we need to first resolve that
    override_person_id to the one it was merged in to.

    Note that we don't actually handle the merge on the posthog_person table,
    but rather simply DELETE the record associated with `old_person_id`. It may
    be that we remove the implmentation of deleting merged persons, in which
    case we'll need to update the constraint to also include e.g. the
    `is_deleted` flag we may add.
    """
    cursor.execute(
        """
            SELECT
                override_person_id
            FROM
                posthog_personoverride
            WHERE
                old_person_id = %(override_person_id)s
<<<<<<< HEAD
                AND team_id = %(team_id)s
        """,
        {"team_id": team.id, "override_person_id": override_person_id},
=======
        """,
        {"override_person_id": override_person_id},
>>>>>>> 291a59da
    )

    resolve_override_person_id = cursor.fetchone() or override_person_id

    cursor.execute(
        """
<<<<<<< HEAD
            DELETE FROM
                posthog_person
            WHERE
                uuid = %(old_person_id)s
                AND team_id = %(team_id)s;

            INSERT INTO posthog_personoverride(
                team_id,
                old_person_id,
                override_person_id,
                oldest_event,
                version
            )
            VALUES (
                %(team_id)s,
                %(old_person_id)s,
                %(override_person_id)s,
                %(oldest_event)s,
                1
            );

            UPDATE
                posthog_personoverride
            SET
                override_person_id = %(override_person_id)s,
                version = version + 1
            WHERE override_person_id = %(old_person_id)s
                  AND team_id = %(team_id)s;
=======
            DELETE FROM 
                posthog_person 
            WHERE 
                uuid = %(old_person_id)s;

            INSERT INTO posthog_personoverride(
                team_id, 
                old_person_id, 
                override_person_id, 
                oldest_event, 
                version
            )
            VALUES (
                %(team_id)s, 
                %(old_person_id)s, 
                %(override_person_id)s,
                %(oldest_event)s, 
                1
            );
            
            UPDATE 
                posthog_personoverride
            SET 
                override_person_id = %(override_person_id)s,
                version = version + 1
            WHERE override_person_id = %(old_person_id)s;
>>>>>>> 291a59da
        """,
        {
            "team_id": team.id,
            "old_person_id": old_person_id,
            "override_person_id": resolve_override_person_id,
            "oldest_event": oldest_event,
        },
    )


<<<<<<< HEAD
def _delete_person(team, cursor, person_id):
    """
    Delete the person.

    This mimics how we expect the code to do person deletions, i.e. in a transaction
    that deletes the person_overrides in addition to deleting from the person table.

    It may be that we change to using soft deletes in the person table instead in that
    case we'll need to update the constraint to also include e.g. the
    `is_deleted` flag we may add.
    """
    cursor.execute(
        """
            DELETE FROM
                posthog_personoverride
            WHERE
                override_person_id = %(person_id)s
                AND team_id = %(team_id)s;

            DELETE FROM
                posthog_person
            WHERE
                uuid = %(person_id)s
                AND team_id = %(team_id)s;
        """,
        {
            "team_id": team.id,
            "person_id": person_id,
        },
    )
=======
def _merge_people_and_commit(team, cursor, old_person_id, override_person_id, oldest_event):
    try:
        _merge_people(team, cursor, old_person_id, override_person_id, oldest_event)
        cursor.execute("COMMIT")

    except Exception:
        cursor.execute("ROLLBACK")
>>>>>>> 291a59da
<|MERGE_RESOLUTION|>--- conflicted
+++ resolved
@@ -5,13 +5,7 @@
 from django.db.utils import ConnectionHandler
 
 import pytest
-<<<<<<< HEAD
 from django.db.utils import DEFAULT_DB_ALIAS, ConnectionHandler, IntegrityError
-=======
-from django.db.utils import IntegrityError
-from posthog.api.test.test_organization import create_organization
-from posthog.api.test.test_team import create_team
->>>>>>> 291a59da
 
 from posthog.api.test.test_organization import create_organization
 from posthog.api.test.test_team import create_team
@@ -20,7 +14,6 @@
 
 pytestmark = pytest.mark.django_db
 
-<<<<<<< HEAD
 
 def test_person_override_disallows_overriding_to_itself():
     """Test old_person_id cannot match override_person_id.
@@ -47,14 +40,6 @@
             version=0,
         ).save()
 
-=======
-from django.db.utils import DEFAULT_DB_ALIAS, load_backend
-from django.test.utils import CaptureQueriesContext
-
-
-pytestmark = pytest.mark.django_db
-
->>>>>>> 291a59da
 
 def test_person_override_disallows_same_old_person_id():
     """Test a new old_person_id cannot match an existing old_person_id.
@@ -82,7 +67,6 @@
         version=1,
     )
     person_override.save()
-<<<<<<< HEAD
 
     assert person_override.old_person_id == old_person_id
     assert person_override.override_person_id == override_person_id
@@ -221,251 +205,16 @@
 
 def test_person_override_allows_duplicate_override_person_id():
     """Test duplicate override_person_ids with different old_person_ids are allowed."""
-=======
-
-    assert person_override.old_person_id == old_person_id
-    assert person_override.override_person_id == override_person_id
-
-    Person.objects.create(
-        team_id=team.pk,
-        uuid=new_override_person_id,
-    )
-
-    with pytest.raises(IntegrityError):
-        PersonOverride.objects.create(
-            team=team,
-            old_person_id=old_person_id,
-            override_person_id=new_override_person_id,
-            oldest_event=oldest_event,
-            version=1,
-        ).save()
-
-
-def test_person_override_same_old_person_id_in_different_teams():
-    """Test a new old_person_id can match an existing from a different team."""
-    organization = create_organization(name="test")
-    team = create_team(organization=organization)
-
-    oldest_event = dt.datetime.now(dt.timezone.utc)
-    old_person_id = uuid4()
-    override_person_id = uuid4()
-    new_team = Team.objects.create(
-        organization=organization,
-        api_token="a different token",
-    )
-
-    Person.objects.create(
-        team_id=team.pk,
-        uuid=override_person_id,
-    )
-
-    p1 = PersonOverride.objects.create(
-        team=team,
-        old_person_id=old_person_id,
-        override_person_id=override_person_id,
-        oldest_event=oldest_event,
-        version=1,
-    )
-    p1.save()
-
-    assert p1.old_person_id == old_person_id
-    assert p1.override_person_id == override_person_id
-
-    p2 = PersonOverride.objects.create(
-        team=new_team,
-        old_person_id=old_person_id,
-        override_person_id=override_person_id,
-        oldest_event=oldest_event,
-        version=1,
-    )
-    p2.save()
-
-    assert p1.old_person_id == p2.old_person_id
-    assert p1.override_person_id == p2.override_person_id
-    assert p1.team != p2.team
-
-
-def test_person_override_allows_override_person_id_as_old_person_id_in_different_teams():
-    """Test a new old_person_id can match an override in a different team."""
-    organization = create_organization(name="test")
-    team = create_team(organization=organization)
-
-    oldest_event = dt.datetime.now(dt.timezone.utc)
-    old_person_id = uuid4()
-    override_person_id = uuid4()
-    new_override_person_id = uuid4()
-    new_team = Team.objects.create(
-        organization=organization,
-        api_token="a much different token",
-    )
-
-    Person.objects.create(
-        team_id=team.pk,
-        uuid=override_person_id,
-    )
-
-    p1 = PersonOverride.objects.create(
-        team=team,
-        old_person_id=old_person_id,
-        override_person_id=override_person_id,
-        oldest_event=oldest_event,
-        version=1,
-    )
-    p1.save()
-
-    assert p1.old_person_id == old_person_id
-    assert p1.override_person_id == override_person_id
-
-    Person.objects.create(
-        team_id=team.pk,
-        uuid=new_override_person_id,
-    )
-
-    p2 = PersonOverride.objects.create(
-        team=new_team,
-        old_person_id=override_person_id,
-        override_person_id=new_override_person_id,
-        oldest_event=oldest_event,
-        version=1,
-    )
-    p2.save()
-
-    assert p1.override_person_id == p2.old_person_id
-    assert p2.override_person_id == new_override_person_id
-    assert p1.team != p2.team
-
-
-@pytest.mark.django_db(transaction=True)
-def test_person_override_disallows_old_person_id_as_override_person_id_race_conditions():
-    """Test a new override_person_id cannot match an existing old_person_id.
-
-    We re-use the old_person_id from the first model created as the override_person_id
-    of the second model. We expect an exception on saving this second model.
-
-    Note that to test the race condition scenario we need to:
-
-     1. create multiple concurrent transactions, such that we can verify
-        constraints are enforced at COMMIT time.
-     2. enable transactions for the Django test. This is more so we can see data
-        from the main Django PostgreSQL connection session in the other
-        concurrent transactions. Not 100% required but makes things a little
-        easier to write.
-    """
->>>>>>> 291a59da
-    organization = create_organization(name="test")
-    team = create_team(organization=organization)
-
-    oldest_event = dt.datetime.now(dt.timezone.utc)
-<<<<<<< HEAD
+    organization = create_organization(name="test")
+    team = create_team(organization=organization)
+
+    oldest_event = dt.datetime.now(dt.timezone.utc)
     override_person_id = uuid4()
     n_person_overrides = 2
     created = []
 
     Person.objects.create(uuid=override_person_id, team=team)
 
-=======
-    old_person_id = uuid4()
-    override_person_id = uuid4()
-    new_override_person_id = uuid4()
-
-    Person.objects.create(uuid=old_person_id, team=team)
-    Person.objects.create(uuid=override_person_id, team=team)
-    Person.objects.create(uuid=new_override_person_id, team=team)
-
-    with create_connection() as first_cursor, create_connection() as second_cursor:
-        first_cursor.execute("BEGIN")
-        second_cursor.execute("BEGIN")
-
-        _merge_people(team, first_cursor, old_person_id, override_person_id, oldest_event)
-
-        second_merge_thread = Thread(
-            target=_merge_people_and_commit,
-            args=(team, second_cursor, override_person_id, new_override_person_id, oldest_event),
-        )
-        second_merge_thread.start()
-
-        with pytest.raises(IntegrityError):
-            first_cursor.execute("COMMIT")
-
-        second_merge_thread.join()
-
-        assert list(PersonOverride.objects.all().values_list("old_person_id", "override_person_id")) == [
-            (override_person_id, new_override_person_id),
-        ]  # type: ignore
-
-        # We got an IntegrityError, so the first transaction was rolled back. We'll
-        # need to try this transaction again to get to the state we expect.
-        first_cursor.execute("BEGIN")
-        _merge_people(team, first_cursor, old_person_id, override_person_id, oldest_event)
-        first_cursor.execute("COMMIT")
-
-        mappings = list(PersonOverride.objects.all().values_list("old_person_id", "override_person_id"))
-
-        assert sorted(mappings) == sorted(
-            [
-                (override_person_id, new_override_person_id),
-                (old_person_id, new_override_person_id),
-            ]
-        ), f"{mappings=} {old_person_id=}, {override_person_id=}, {new_override_person_id=}"  # type: ignore
-
-
-def test_person_override_old_person_id_as_override_person_id_in_different_teams():
-    """Test a new override_person_id can match an old in a different team."""
-    organization = create_organization(name="test")
-    team = create_team(organization=organization)
-
-    oldest_event = dt.datetime.now(dt.timezone.utc)
-    old_person_id = uuid4()
-    override_person_id = uuid4()
-    new_old_person_id = uuid4()
-    new_team = Team.objects.create(
-        organization=organization,
-        api_token="a significantly different token",
-    )
-
-    Person.objects.create(uuid=old_person_id, team=team)
-    Person.objects.create(uuid=override_person_id, team=team)
-    Person.objects.create(uuid=new_old_person_id, team=team)
-
-    p1 = PersonOverride.objects.create(
-        team=team,
-        old_person_id=old_person_id,
-        override_person_id=override_person_id,
-        oldest_event=oldest_event,
-        version=1,
-    )
-    p1.save()
-
-    assert p1.old_person_id == old_person_id
-    assert p1.override_person_id == override_person_id
-
-    p2 = PersonOverride.objects.create(
-        team=new_team,
-        old_person_id=new_old_person_id,
-        override_person_id=old_person_id,
-        oldest_event=oldest_event,
-        version=1,
-    )
-    p2.save()
-
-    assert p1.old_person_id == p2.override_person_id
-    assert p2.old_person_id == new_old_person_id
-    assert p1.team != p2.team
-
-
-def test_person_override_allows_duplicate_override_person_id():
-    """Test duplicate override_person_ids with different old_person_ids are allowed."""
-    organization = create_organization(name="test")
-    team = create_team(organization=organization)
-
-    oldest_event = dt.datetime.now(dt.timezone.utc)
-    override_person_id = uuid4()
-    n_person_overrides = 2
-    created = []
-
-    Person.objects.create(uuid=override_person_id, team=team)
-
->>>>>>> 291a59da
     for _ in range(n_person_overrides):
         old_person_id = uuid4()
 
@@ -484,7 +233,6 @@
     assert len(set(p.old_person_id for p in created)) == n_person_overrides
 
 
-<<<<<<< HEAD
 def test_person_override_old_person_id_as_override_person_id_in_different_teams():
     """Test a new override_person_id can match an old in a different team."""
     organization = create_organization(name="test")
@@ -725,8 +473,6 @@
         ), f"{mappings=} {old_person_id=}, {override_person_id=}, {new_override_person_id=}"  # type: ignore
 
 
-=======
->>>>>>> 291a59da
 @contextlib.contextmanager
 def create_connection(alias=DEFAULT_DB_ALIAS):
     connection = ConnectionHandler().create_connection(alias)  # type: ignore
@@ -750,13 +496,10 @@
     Merge two people together, using the override_person_id as the canonical
     person.
 
-<<<<<<< HEAD
     This mimics how we expect the code to do person merges, i.e. in a transaction
     that deletes the old person, adds old person->override person override and updates
     all old person as override person rows to now point to the new override person.
 
-=======
->>>>>>> 291a59da
     This function is meant to be run in a separate thread, so that we can test
     that the transaction is rolled back if there is a conflict.
 
@@ -778,21 +521,15 @@
                 posthog_personoverride
             WHERE
                 old_person_id = %(override_person_id)s
-<<<<<<< HEAD
                 AND team_id = %(team_id)s
         """,
         {"team_id": team.id, "override_person_id": override_person_id},
-=======
-        """,
-        {"override_person_id": override_person_id},
->>>>>>> 291a59da
     )
 
     resolve_override_person_id = cursor.fetchone() or override_person_id
 
     cursor.execute(
         """
-<<<<<<< HEAD
             DELETE FROM
                 posthog_person
             WHERE
@@ -821,34 +558,6 @@
                 version = version + 1
             WHERE override_person_id = %(old_person_id)s
                   AND team_id = %(team_id)s;
-=======
-            DELETE FROM 
-                posthog_person 
-            WHERE 
-                uuid = %(old_person_id)s;
-
-            INSERT INTO posthog_personoverride(
-                team_id, 
-                old_person_id, 
-                override_person_id, 
-                oldest_event, 
-                version
-            )
-            VALUES (
-                %(team_id)s, 
-                %(old_person_id)s, 
-                %(override_person_id)s,
-                %(oldest_event)s, 
-                1
-            );
-            
-            UPDATE 
-                posthog_personoverride
-            SET 
-                override_person_id = %(override_person_id)s,
-                version = version + 1
-            WHERE override_person_id = %(old_person_id)s;
->>>>>>> 291a59da
         """,
         {
             "team_id": team.id,
@@ -859,7 +568,6 @@
     )
 
 
-<<<<<<< HEAD
 def _delete_person(team, cursor, person_id):
     """
     Delete the person.
@@ -889,13 +597,4 @@
             "team_id": team.id,
             "person_id": person_id,
         },
-    )
-=======
-def _merge_people_and_commit(team, cursor, old_person_id, override_person_id, oldest_event):
-    try:
-        _merge_people(team, cursor, old_person_id, override_person_id, oldest_event)
-        cursor.execute("COMMIT")
-
-    except Exception:
-        cursor.execute("ROLLBACK")
->>>>>>> 291a59da
+    )