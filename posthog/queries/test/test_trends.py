--- conflicted
+++ resolved
@@ -2179,7 +2179,7 @@
             name="cohort1",
             groups=[{"properties": [{"key": "name", "value": "Jane", "type": "person"}]}],
         )
-        cohort.calculate_people_ch()
+        cohort.calculate_people_ch(pending_version=0)
         with self.settings(USE_PRECALCULATED_CH_COHORT_PEOPLE=True):
             response = ClickhouseTrends().run(
                 Filter(
@@ -2208,7 +2208,7 @@
             name="cohort1",
             groups=[{"properties": [{"key": "name", "value": "Jane", "type": "person"}]}],
         )
-        cohort.calculate_people_ch()
+        cohort.calculate_people_ch(pending_version=0)
 
         with self.settings(USE_PRECALCULATED_CH_COHORT_PEOPLE=True):
             response = ClickhouseTrends().run(
@@ -2494,7 +2494,6 @@
 
         self.assertEntityResponseEqual(action_response, event_response)
 
-<<<<<<< HEAD
     @test_with_materialized_columns(event_properties=["$host"], person_properties=["$some_prop"])
     def test_against_clashing_entity_and_property_filter_naming(self):
         # Regression test for https://github.com/PostHog/posthog/issues/5814
@@ -2508,25 +2507,6 @@
             properties={"$host": "app.example.com"},
             timestamp="2020-01-03T12:00:00Z",
         )
-=======
-            cohort = cohort_factory(
-                team=self.team,
-                name="cohort1",
-                groups=[{"properties": [{"key": "name", "value": "Jane", "type": "person"}]}],
-            )
-            cohort.calculate_people_ch(pending_version=0)
-            with self.settings(USE_PRECALCULATED_CH_COHORT_PEOPLE=True):
-                response = trends().run(
-                    Filter(
-                        data={
-                            "events": [{"id": "event_name"}],
-                            "properties": [{"type": "cohort", "key": "id", "value": cohort.pk}],
-                        },
-                        team=self.team,
-                    ),
-                    self.team,
-                )
->>>>>>> e4f65b17
 
         with freeze_time("2020-01-04T13:01:01Z"):
             response = ClickhouseTrends().run(
@@ -2566,24 +2546,6 @@
                 distinct_id="blabla",
                 properties={"$current_url": "https://posthog.com/feedback/1234"},
             )
-<<<<<<< HEAD
-=======
-            cohort.calculate_people_ch(pending_version=0)
-
-            with self.settings(USE_PRECALCULATED_CH_COHORT_PEOPLE=True):
-                response = trends().run(
-                    Filter(
-                        data={
-                            "events": [{"id": "event_name"}],
-                            "properties": [{"type": "cohort", "key": "id", "value": cohort.pk}],
-                            "breakdown": "name",
-                            "breakdown_type": "person",
-                        },
-                        team=self.team,
-                    ),
-                    self.team,
-                )
->>>>>>> e4f65b17
 
         with freeze_time("2020-01-04T13:01:01Z"):
             action_response = ClickhouseTrends().run(
@@ -2786,11 +2748,8 @@
             groups=[{"properties": [{"key": "key_2", "value": "value_2", "type": "person"}]}],
         )
 
-        cohort1.calculate_people()
-        cohort1.calculate_people_ch()
-
-        cohort2.calculate_people()
-        cohort2.calculate_people_ch()
+        cohort1.calculate_people_ch(pending_version=0)
+        cohort2.calculate_people_ch(pending_version=0)
 
         with self.settings(USE_PRECALCULATED_CH_COHORT_PEOPLE=True):  # Normally this is False in tests
             with freeze_time("2020-01-04T13:01:01Z"):
@@ -2845,8 +2804,7 @@
             groups=[{"properties": [{"key": "key", "value": "value", "type": "person"}]}],
         )
 
-        cohort1.calculate_people()
-        cohort1.calculate_people_ch()
+        cohort1.calculate_people_ch(pending_version=0)
 
         with self.settings(USE_PRECALCULATED_CH_COHORT_PEOPLE=True):  # Normally this is False in tests
             with freeze_time("2020-01-04T13:01:01Z"):
