# name: ClickhouseTestFunnelExperimentResults.test_experiment_flow_with_event_results
  '
<<<<<<< HEAD
  /* user_id:60 celery:posthog.celery.sync_insight_caching_state */
  SELECT team_id,
         date_diff('second', max(timestamp), now()) AS age
  FROM events
  WHERE timestamp > date_sub(DAY, 3, now())
    AND timestamp < now()
  GROUP BY team_id
  ORDER BY age;
=======
  /* user_id:0 request:_snapshot_ */
  SELECT groupArray(value)
  FROM
    (SELECT array(replaceRegexpAll(JSONExtractRaw(properties, '$feature/a-b-test'), '^"|"$', '')) AS value,
            count(*) as count
     FROM events e
     WHERE team_id = 2
       AND event IN ['$pageleave', '$pageview']
       AND toTimeZone(timestamp, 'UTC') >= toDateTime('2020-01-01 00:00:00', 'UTC')
       AND toTimeZone(timestamp, 'UTC') <= toDateTime('2020-01-06 00:00:00', 'UTC')
     GROUP BY value
     ORDER BY count DESC, value DESC
     LIMIT 25
     OFFSET 0)
>>>>>>> 2e1a48bc
  '
---
# name: ClickhouseTestFunnelExperimentResults.test_experiment_flow_with_event_results.1
  '
  /* user_id:0 request:_snapshot_ */
  SELECT countIf(steps = 1) step_1,
         countIf(steps = 2) step_2,
         avg(step_1_average_conversion_time_inner) step_1_average_conversion_time,
         median(step_1_median_conversion_time_inner) step_1_median_conversion_time,
         prop
  FROM
    (SELECT aggregation_target,
            steps,
            avg(step_1_conversion_time) step_1_average_conversion_time_inner,
            median(step_1_conversion_time) step_1_median_conversion_time_inner ,
            prop
     FROM
       (SELECT aggregation_target,
               steps,
               max(steps) over (PARTITION BY aggregation_target,
                                             prop) as max_steps,
                               step_1_conversion_time ,
                               prop
        FROM
          (SELECT *,
                  if(latest_0 <= latest_1
                     AND latest_1 <= latest_0 + INTERVAL 14 DAY, 2, 1) AS steps ,
                  if(isNotNull(latest_1)
                     AND latest_1 <= latest_0 + INTERVAL 14 DAY, dateDiff('second', toDateTime(latest_0), toDateTime(latest_1)), NULL) step_1_conversion_time,
                  prop
           FROM
             (SELECT aggregation_target, timestamp, step_0,
                                                    latest_0,
                                                    step_1,
                                                    min(latest_1) over (PARTITION by aggregation_target,
                                                                                     prop
                                                                        ORDER BY timestamp DESC ROWS BETWEEN UNBOUNDED PRECEDING AND 0 PRECEDING) latest_1 ,
                                                                       if(has([['test'], ['control'], ['']], prop), prop, ['Other']) as prop
              FROM
                (SELECT *,
                        if(notEmpty(arrayFilter(x -> notEmpty(x), prop_vals)), prop_vals, ['']) as prop
                 FROM
                   (SELECT e.timestamp as timestamp,
                           pdi.person_id as aggregation_target,
                           pdi.person_id as person_id ,
                           if(event = '$pageview', 1, 0) as step_0,
                           if(step_0 = 1, timestamp, null) as latest_0,
                           if(event = '$pageleave', 1, 0) as step_1,
                           if(step_1 = 1, timestamp, null) as latest_1,
                           array(replaceRegexpAll(JSONExtractRaw(properties, '$feature/a-b-test'), '^"|"$', '')) AS prop_basic,
                           prop_basic as prop,
                           argMinIf(prop, timestamp, notEmpty(arrayFilter(x -> notEmpty(x), prop))) over (PARTITION by aggregation_target) as prop_vals
                    FROM events e
                    INNER JOIN
                      (SELECT distinct_id,
                              argMax(person_id, version) as person_id
                       FROM person_distinct_id2
                       WHERE team_id = 2
                       GROUP BY distinct_id
                       HAVING argMax(is_deleted, version) = 0) AS pdi ON e.distinct_id = pdi.distinct_id
                    WHERE team_id = 2
                      AND event IN ['$pageleave', '$pageview']
                      AND toTimeZone(timestamp, 'UTC') >= toDateTime('2020-01-01 00:00:00', 'UTC')
                      AND toTimeZone(timestamp, 'UTC') <= toDateTime('2020-01-06 00:00:00', 'UTC')
                      AND (step_0 = 1
                           OR step_1 = 1) )))
           WHERE step_0 = 1 ))
     GROUP BY aggregation_target,
              steps,
              prop
     HAVING steps = max_steps)
  GROUP BY prop
  '
---
# name: ClickhouseTestFunnelExperimentResults.test_experiment_flow_with_event_results.2
  '
  /* celery:posthog.celery.sync_insight_caching_state */
  SELECT team_id,
         date_diff('second', max(timestamp), now()) AS age
  FROM events
  WHERE timestamp > date_sub(DAY, 3, now())
    AND timestamp < now()
  GROUP BY team_id
  ORDER BY age;
  '
---
# name: ClickhouseTestFunnelExperimentResults.test_experiment_flow_with_event_results.3
  '
  /* celery:posthog.celery.sync_insight_caching_state */
  SELECT team_id,
         date_diff('second', max(timestamp), now()) AS age
  FROM events
  WHERE timestamp > date_sub(DAY, 3, now())
    AND timestamp < now()
  GROUP BY team_id
  ORDER BY age;
  '
---
# name: ClickhouseTestFunnelExperimentResults.test_experiment_flow_with_event_results.4
  '
  /* user_id:0 request:_snapshot_ */
  SELECT groupArray(value)
  FROM
    (SELECT array(replaceRegexpAll(JSONExtractRaw(properties, '$feature/a-b-test'), '^"|"$', '')) AS value,
            count(*) as count
     FROM events e
     WHERE team_id = 2
       AND event IN ['$pageleave', '$pageview']
       AND toTimeZone(timestamp, 'UTC') >= toDateTime('2020-01-01 00:00:00', 'UTC')
       AND toTimeZone(timestamp, 'UTC') <= toDateTime('2020-01-06 00:00:00', 'UTC')
     GROUP BY value
     ORDER BY count DESC, value DESC
     LIMIT 25
     OFFSET 0)
  '
---
# name: ClickhouseTestFunnelExperimentResults.test_experiment_flow_with_event_results.5
  '
  /* user_id:0 request:_snapshot_ */
  SELECT countIf(steps = 1) step_1,
         countIf(steps = 2) step_2,
         avg(step_1_average_conversion_time_inner) step_1_average_conversion_time,
         median(step_1_median_conversion_time_inner) step_1_median_conversion_time,
         prop
  FROM
    (SELECT aggregation_target,
            steps,
            avg(step_1_conversion_time) step_1_average_conversion_time_inner,
            median(step_1_conversion_time) step_1_median_conversion_time_inner ,
            prop
     FROM
       (SELECT aggregation_target,
               steps,
               max(steps) over (PARTITION BY aggregation_target,
                                             prop) as max_steps,
                               step_1_conversion_time ,
                               prop
        FROM
          (SELECT *,
                  if(latest_0 <= latest_1
                     AND latest_1 <= latest_0 + INTERVAL 14 DAY, 2, 1) AS steps ,
                  if(isNotNull(latest_1)
                     AND latest_1 <= latest_0 + INTERVAL 14 DAY, dateDiff('second', toDateTime(latest_0), toDateTime(latest_1)), NULL) step_1_conversion_time,
                  prop
           FROM
             (SELECT aggregation_target, timestamp, step_0,
                                                    latest_0,
                                                    step_1,
                                                    min(latest_1) over (PARTITION by aggregation_target,
                                                                                     prop
                                                                        ORDER BY timestamp DESC ROWS BETWEEN UNBOUNDED PRECEDING AND 0 PRECEDING) latest_1 ,
                                                                       if(has([['test'], ['control'], ['']], prop), prop, ['Other']) as prop
              FROM
                (SELECT *,
                        if(notEmpty(arrayFilter(x -> notEmpty(x), prop_vals)), prop_vals, ['']) as prop
                 FROM
                   (SELECT e.timestamp as timestamp,
                           pdi.person_id as aggregation_target,
                           pdi.person_id as person_id ,
                           if(event = '$pageview', 1, 0) as step_0,
                           if(step_0 = 1, timestamp, null) as latest_0,
                           if(event = '$pageleave', 1, 0) as step_1,
                           if(step_1 = 1, timestamp, null) as latest_1,
                           array(replaceRegexpAll(JSONExtractRaw(properties, '$feature/a-b-test'), '^"|"$', '')) AS prop_basic,
                           prop_basic as prop,
                           argMinIf(prop, timestamp, notEmpty(arrayFilter(x -> notEmpty(x), prop))) over (PARTITION by aggregation_target) as prop_vals
                    FROM events e
                    INNER JOIN
                      (SELECT distinct_id,
                              argMax(person_id, version) as person_id
                       FROM person_distinct_id2
                       WHERE team_id = 2
                       GROUP BY distinct_id
                       HAVING argMax(is_deleted, version) = 0) AS pdi ON e.distinct_id = pdi.distinct_id
                    WHERE team_id = 2
                      AND event IN ['$pageleave', '$pageview']
                      AND toTimeZone(timestamp, 'UTC') >= toDateTime('2020-01-01 00:00:00', 'UTC')
                      AND toTimeZone(timestamp, 'UTC') <= toDateTime('2020-01-06 00:00:00', 'UTC')
                      AND (step_0 = 1
                           OR step_1 = 1) )))
           WHERE step_0 = 1 ))
     GROUP BY aggregation_target,
              steps,
              prop
     HAVING steps = max_steps)
  GROUP BY prop
  '
---
# name: ClickhouseTestFunnelExperimentResults.test_experiment_flow_with_event_results_and_events_out_of_time_range_timezones
  '
<<<<<<< HEAD
  /* user_id:61 celery:posthog.celery.sync_insight_caching_state */
  SELECT team_id,
         date_diff('second', max(timestamp), now()) AS age
  FROM events
  WHERE timestamp > date_sub(DAY, 3, now())
    AND timestamp < now()
  GROUP BY team_id
  ORDER BY age;
  '
---
# name: ClickhouseTestFunnelExperimentResults.test_experiment_flow_with_event_results_and_events_out_of_time_range_timezones.1
  '
  /* celery:posthog.celery.sync_insight_caching_state */
  SELECT team_id,
         date_diff('second', max(timestamp), now()) AS age
  FROM events
  WHERE timestamp > date_sub(DAY, 3, now())
    AND timestamp < now()
  GROUP BY team_id
  ORDER BY age;
  '
---
# name: ClickhouseTestFunnelExperimentResults.test_experiment_flow_with_event_results_and_events_out_of_time_range_timezones.2
  '
  /* celery:posthog.celery.sync_insight_caching_state */
  SELECT team_id,
         date_diff('second', max(timestamp), now()) AS age
  FROM events
  WHERE timestamp > date_sub(DAY, 3, now())
    AND timestamp < now()
  GROUP BY team_id
  ORDER BY age;
  '
---
# name: ClickhouseTestFunnelExperimentResults.test_experiment_flow_with_event_results_and_events_out_of_time_range_timezones.3
  '
  /* celery:posthog.celery.sync_insight_caching_state */
  SELECT team_id,
         date_diff('second', max(timestamp), now()) AS age
  FROM events
  WHERE timestamp > date_sub(DAY, 3, now())
    AND timestamp < now()
  GROUP BY team_id
  ORDER BY age;
  '
---
# name: ClickhouseTestFunnelExperimentResults.test_experiment_flow_with_event_results_and_events_out_of_time_range_timezones.4
  '
=======
>>>>>>> 2e1a48bc
  /* user_id:0 request:_snapshot_ */
  SELECT groupArray(value)
  FROM
    (SELECT array(replaceRegexpAll(JSONExtractRaw(properties, '$feature/a-b-test'), '^"|"$', '')) AS value,
            count(*) as count
     FROM events e
     WHERE team_id = 2
       AND event IN ['$pageleave', '$pageview']
       AND toTimeZone(timestamp, 'Europe/Amsterdam') >= toDateTime('2020-01-01 14:20:21', 'Europe/Amsterdam')
       AND toTimeZone(timestamp, 'Europe/Amsterdam') <= toDateTime('2020-01-06 10:00:00', 'Europe/Amsterdam')
     GROUP BY value
     ORDER BY count DESC, value DESC
     LIMIT 25
     OFFSET 0)
  '
---
# name: ClickhouseTestFunnelExperimentResults.test_experiment_flow_with_event_results_and_events_out_of_time_range_timezones.1
  '
  /* user_id:0 request:_snapshot_ */
  SELECT countIf(steps = 1) step_1,
         countIf(steps = 2) step_2,
         avg(step_1_average_conversion_time_inner) step_1_average_conversion_time,
         median(step_1_median_conversion_time_inner) step_1_median_conversion_time,
         prop
  FROM
    (SELECT aggregation_target,
            steps,
            avg(step_1_conversion_time) step_1_average_conversion_time_inner,
            median(step_1_conversion_time) step_1_median_conversion_time_inner ,
            prop
     FROM
       (SELECT aggregation_target,
               steps,
               max(steps) over (PARTITION BY aggregation_target,
                                             prop) as max_steps,
                               step_1_conversion_time ,
                               prop
        FROM
          (SELECT *,
                  if(latest_0 <= latest_1
                     AND latest_1 <= latest_0 + INTERVAL 14 DAY, 2, 1) AS steps ,
                  if(isNotNull(latest_1)
                     AND latest_1 <= latest_0 + INTERVAL 14 DAY, dateDiff('second', toDateTime(latest_0), toDateTime(latest_1)), NULL) step_1_conversion_time,
                  prop
           FROM
             (SELECT aggregation_target, timestamp, step_0,
                                                    latest_0,
                                                    step_1,
                                                    min(latest_1) over (PARTITION by aggregation_target,
                                                                                     prop
                                                                        ORDER BY timestamp DESC ROWS BETWEEN UNBOUNDED PRECEDING AND 0 PRECEDING) latest_1 ,
                                                                       if(has([['test'], ['control']], prop), prop, ['Other']) as prop
              FROM
                (SELECT *,
                        if(notEmpty(arrayFilter(x -> notEmpty(x), prop_vals)), prop_vals, ['']) as prop
                 FROM
                   (SELECT e.timestamp as timestamp,
                           pdi.person_id as aggregation_target,
                           pdi.person_id as person_id ,
                           if(event = '$pageview', 1, 0) as step_0,
                           if(step_0 = 1, timestamp, null) as latest_0,
                           if(event = '$pageleave', 1, 0) as step_1,
                           if(step_1 = 1, timestamp, null) as latest_1,
                           array(replaceRegexpAll(JSONExtractRaw(properties, '$feature/a-b-test'), '^"|"$', '')) AS prop_basic,
                           prop_basic as prop,
                           argMinIf(prop, timestamp, notEmpty(arrayFilter(x -> notEmpty(x), prop))) over (PARTITION by aggregation_target) as prop_vals
                    FROM events e
                    INNER JOIN
                      (SELECT distinct_id,
                              argMax(person_id, version) as person_id
                       FROM person_distinct_id2
                       WHERE team_id = 2
                       GROUP BY distinct_id
                       HAVING argMax(is_deleted, version) = 0) AS pdi ON e.distinct_id = pdi.distinct_id
                    WHERE team_id = 2
                      AND event IN ['$pageleave', '$pageview']
                      AND toTimeZone(timestamp, 'Europe/Amsterdam') >= toDateTime('2020-01-01 14:20:21', 'Europe/Amsterdam')
                      AND toTimeZone(timestamp, 'Europe/Amsterdam') <= toDateTime('2020-01-06 10:00:00', 'Europe/Amsterdam')
                      AND (step_0 = 1
                           OR step_1 = 1) )))
           WHERE step_0 = 1 ))
     GROUP BY aggregation_target,
              steps,
              prop
     HAVING steps = max_steps)
  GROUP BY prop
  '
---
<<<<<<< HEAD
# name: ClickhouseTestFunnelExperimentResults.test_experiment_flow_with_event_results_for_three_test_variants
  '
  /* user_id:63 celery:posthog.celery.sync_insight_caching_state */
  SELECT team_id,
         date_diff('second', max(timestamp), now()) AS age
  FROM events
  WHERE timestamp > date_sub(DAY, 3, now())
    AND timestamp < now()
  GROUP BY team_id
  ORDER BY age;
  '
---
# name: ClickhouseTestFunnelExperimentResults.test_experiment_flow_with_event_results_for_three_test_variants.1
  '
  /* celery:posthog.celery.sync_insight_caching_state */
  SELECT team_id,
         date_diff('second', max(timestamp), now()) AS age
  FROM events
  WHERE timestamp > date_sub(DAY, 3, now())
    AND timestamp < now()
  GROUP BY team_id
  ORDER BY age;
  '
---
# name: ClickhouseTestFunnelExperimentResults.test_experiment_flow_with_event_results_for_three_test_variants.2
=======
# name: ClickhouseTestFunnelExperimentResults.test_experiment_flow_with_event_results_and_events_out_of_time_range_timezones.2
>>>>>>> 2e1a48bc
  '
  /* celery:posthog.celery.sync_insight_caching_state */
  SELECT team_id,
         date_diff('second', max(timestamp), now()) AS age
  FROM events
  WHERE timestamp > date_sub(DAY, 3, now())
    AND timestamp < now()
  GROUP BY team_id
  ORDER BY age;
  '
---
# name: ClickhouseTestFunnelExperimentResults.test_experiment_flow_with_event_results_and_events_out_of_time_range_timezones.3
  '
  /* celery:posthog.celery.sync_insight_caching_state */
  SELECT team_id,
         date_diff('second', max(timestamp), now()) AS age
  FROM events
  WHERE timestamp > date_sub(DAY, 3, now())
    AND timestamp < now()
  GROUP BY team_id
  ORDER BY age;
  '
---
# name: ClickhouseTestFunnelExperimentResults.test_experiment_flow_with_event_results_and_events_out_of_time_range_timezones.4
  '
  /* user_id:0 request:_snapshot_ */
  SELECT groupArray(value)
  FROM
    (SELECT array(replaceRegexpAll(JSONExtractRaw(properties, '$feature/a-b-test'), '^"|"$', '')) AS value,
            count(*) as count
     FROM events e
     WHERE team_id = 2
       AND event IN ['$pageleave', '$pageview']
       AND toTimeZone(timestamp, 'Europe/Amsterdam') >= toDateTime('2020-01-01 14:20:21', 'Europe/Amsterdam')
       AND toTimeZone(timestamp, 'Europe/Amsterdam') <= toDateTime('2020-01-06 10:00:00', 'Europe/Amsterdam')
     GROUP BY value
     ORDER BY count DESC, value DESC
     LIMIT 25
     OFFSET 0)
  '
---
# name: ClickhouseTestFunnelExperimentResults.test_experiment_flow_with_event_results_and_events_out_of_time_range_timezones.5
  '
  /* user_id:0 request:_snapshot_ */
  SELECT countIf(steps = 1) step_1,
         countIf(steps = 2) step_2,
         avg(step_1_average_conversion_time_inner) step_1_average_conversion_time,
         median(step_1_median_conversion_time_inner) step_1_median_conversion_time,
         prop
  FROM
    (SELECT aggregation_target,
            steps,
            avg(step_1_conversion_time) step_1_average_conversion_time_inner,
            median(step_1_conversion_time) step_1_median_conversion_time_inner ,
            prop
     FROM
       (SELECT aggregation_target,
               steps,
               max(steps) over (PARTITION BY aggregation_target,
                                             prop) as max_steps,
                               step_1_conversion_time ,
                               prop
        FROM
          (SELECT *,
                  if(latest_0 <= latest_1
                     AND latest_1 <= latest_0 + INTERVAL 14 DAY, 2, 1) AS steps ,
                  if(isNotNull(latest_1)
                     AND latest_1 <= latest_0 + INTERVAL 14 DAY, dateDiff('second', toDateTime(latest_0), toDateTime(latest_1)), NULL) step_1_conversion_time,
                  prop
           FROM
             (SELECT aggregation_target, timestamp, step_0,
                                                    latest_0,
                                                    step_1,
                                                    min(latest_1) over (PARTITION by aggregation_target,
                                                                                     prop
                                                                        ORDER BY timestamp DESC ROWS BETWEEN UNBOUNDED PRECEDING AND 0 PRECEDING) latest_1 ,
                                                                       if(has([['test'], ['control']], prop), prop, ['Other']) as prop
              FROM
                (SELECT *,
                        if(notEmpty(arrayFilter(x -> notEmpty(x), prop_vals)), prop_vals, ['']) as prop
                 FROM
                   (SELECT e.timestamp as timestamp,
                           pdi.person_id as aggregation_target,
                           pdi.person_id as person_id ,
                           if(event = '$pageview', 1, 0) as step_0,
                           if(step_0 = 1, timestamp, null) as latest_0,
                           if(event = '$pageleave', 1, 0) as step_1,
                           if(step_1 = 1, timestamp, null) as latest_1,
                           array(replaceRegexpAll(JSONExtractRaw(properties, '$feature/a-b-test'), '^"|"$', '')) AS prop_basic,
                           prop_basic as prop,
                           argMinIf(prop, timestamp, notEmpty(arrayFilter(x -> notEmpty(x), prop))) over (PARTITION by aggregation_target) as prop_vals
                    FROM events e
                    INNER JOIN
                      (SELECT distinct_id,
                              argMax(person_id, version) as person_id
                       FROM person_distinct_id2
                       WHERE team_id = 2
                       GROUP BY distinct_id
                       HAVING argMax(is_deleted, version) = 0) AS pdi ON e.distinct_id = pdi.distinct_id
                    WHERE team_id = 2
                      AND event IN ['$pageleave', '$pageview']
                      AND toTimeZone(timestamp, 'Europe/Amsterdam') >= toDateTime('2020-01-01 14:20:21', 'Europe/Amsterdam')
                      AND toTimeZone(timestamp, 'Europe/Amsterdam') <= toDateTime('2020-01-06 10:00:00', 'Europe/Amsterdam')
                      AND (step_0 = 1
                           OR step_1 = 1) )))
           WHERE step_0 = 1 ))
     GROUP BY aggregation_target,
              steps,
              prop
     HAVING steps = max_steps)
  GROUP BY prop
  '
---
<<<<<<< HEAD
# name: ClickhouseTestFunnelExperimentResults.test_experiment_flow_with_event_results_with_hogql_aggregation
  '
  /* user_id:64 celery:posthog.celery.sync_insight_caching_state */
  SELECT team_id,
         date_diff('second', max(timestamp), now()) AS age
  FROM events
  WHERE timestamp > date_sub(DAY, 3, now())
    AND timestamp < now()
  GROUP BY team_id
  ORDER BY age;
  '
---
# name: ClickhouseTestFunnelExperimentResults.test_experiment_flow_with_event_results_with_hogql_aggregation.1
  '
  /* celery:posthog.celery.sync_insight_caching_state */
  SELECT team_id,
         date_diff('second', max(timestamp), now()) AS age
  FROM events
  WHERE timestamp > date_sub(DAY, 3, now())
    AND timestamp < now()
  GROUP BY team_id
  ORDER BY age;
  '
---
# name: ClickhouseTestFunnelExperimentResults.test_experiment_flow_with_event_results_with_hogql_aggregation.2
  '
  /* celery:posthog.celery.sync_insight_caching_state */
  SELECT team_id,
         date_diff('second', max(timestamp), now()) AS age
  FROM events
  WHERE timestamp > date_sub(DAY, 3, now())
    AND timestamp < now()
  GROUP BY team_id
  ORDER BY age;
  '
---
# name: ClickhouseTestFunnelExperimentResults.test_experiment_flow_with_event_results_with_hogql_aggregation.3
  '
  /* celery:posthog.celery.sync_insight_caching_state */
  SELECT team_id,
         date_diff('second', max(timestamp), now()) AS age
  FROM events
  WHERE timestamp > date_sub(DAY, 3, now())
    AND timestamp < now()
  GROUP BY team_id
  ORDER BY age;
  '
---
# name: ClickhouseTestFunnelExperimentResults.test_experiment_flow_with_event_results_with_hogql_aggregation.4
=======
# name: ClickhouseTestFunnelExperimentResults.test_experiment_flow_with_event_results_for_three_test_variants
>>>>>>> 2e1a48bc
  '
  /* user_id:0 request:_snapshot_ */
  SELECT groupArray(value)
  FROM
    (SELECT array(replaceRegexpAll(JSONExtractRaw(properties, '$feature/a-b-test'), '^"|"$', '')) AS value,
            count(*) as count
     FROM events e
     WHERE team_id = 2
       AND event IN ['$pageleave', '$pageview']
       AND toTimeZone(timestamp, 'UTC') >= toDateTime('2020-01-01 00:00:00', 'UTC')
       AND toTimeZone(timestamp, 'UTC') <= toDateTime('2020-01-06 00:00:00', 'UTC')
     GROUP BY value
     ORDER BY count DESC, value DESC
     LIMIT 25
     OFFSET 0)
  '
---
# name: ClickhouseTestFunnelExperimentResults.test_experiment_flow_with_event_results_for_three_test_variants.1
  '
  /* user_id:0 request:_snapshot_ */
  SELECT countIf(steps = 1) step_1,
         countIf(steps = 2) step_2,
         avg(step_1_average_conversion_time_inner) step_1_average_conversion_time,
         median(step_1_median_conversion_time_inner) step_1_median_conversion_time,
         prop
  FROM
    (SELECT aggregation_target,
            steps,
            avg(step_1_conversion_time) step_1_average_conversion_time_inner,
            median(step_1_conversion_time) step_1_median_conversion_time_inner ,
            prop
     FROM
       (SELECT aggregation_target,
               steps,
               max(steps) over (PARTITION BY aggregation_target,
                                             prop) as max_steps,
                               step_1_conversion_time ,
                               prop
        FROM
          (SELECT *,
                  if(latest_0 <= latest_1
                     AND latest_1 <= latest_0 + INTERVAL 14 DAY, 2, 1) AS steps ,
                  if(isNotNull(latest_1)
                     AND latest_1 <= latest_0 + INTERVAL 14 DAY, dateDiff('second', toDateTime(latest_0), toDateTime(latest_1)), NULL) step_1_conversion_time,
                  prop
           FROM
             (SELECT aggregation_target, timestamp, step_0,
                                                    latest_0,
                                                    step_1,
                                                    min(latest_1) over (PARTITION by aggregation_target,
                                                                                     prop
                                                                        ORDER BY timestamp DESC ROWS BETWEEN UNBOUNDED PRECEDING AND 0 PRECEDING) latest_1 ,
                                                                       if(has([[''], ['test_1'], ['test'], ['control'], ['unknown_3'], ['unknown_2'], ['unknown_1'], ['test_2']], prop), prop, ['Other']) as prop
              FROM
                (SELECT *,
                        if(notEmpty(arrayFilter(x -> notEmpty(x), prop_vals)), prop_vals, ['']) as prop
                 FROM
                   (SELECT e.timestamp as timestamp,
                           pdi.person_id as aggregation_target,
                           pdi.person_id as person_id ,
                           if(event = '$pageview', 1, 0) as step_0,
                           if(step_0 = 1, timestamp, null) as latest_0,
                           if(event = '$pageleave', 1, 0) as step_1,
                           if(step_1 = 1, timestamp, null) as latest_1,
                           array(replaceRegexpAll(JSONExtractRaw(properties, '$feature/a-b-test'), '^"|"$', '')) AS prop_basic,
                           prop_basic as prop,
                           argMinIf(prop, timestamp, notEmpty(arrayFilter(x -> notEmpty(x), prop))) over (PARTITION by aggregation_target) as prop_vals
                    FROM events e
                    INNER JOIN
                      (SELECT distinct_id,
                              argMax(person_id, version) as person_id
                       FROM person_distinct_id2
                       WHERE team_id = 2
                       GROUP BY distinct_id
                       HAVING argMax(is_deleted, version) = 0) AS pdi ON e.distinct_id = pdi.distinct_id
                    WHERE team_id = 2
                      AND event IN ['$pageleave', '$pageview']
                      AND toTimeZone(timestamp, 'UTC') >= toDateTime('2020-01-01 00:00:00', 'UTC')
                      AND toTimeZone(timestamp, 'UTC') <= toDateTime('2020-01-06 00:00:00', 'UTC')
                      AND (step_0 = 1
                           OR step_1 = 1) )))
           WHERE step_0 = 1 ))
     GROUP BY aggregation_target,
              steps,
              prop
     HAVING steps = max_steps)
  GROUP BY prop
  '
---
# name: ClickhouseTestFunnelExperimentResults.test_experiment_flow_with_event_results_for_three_test_variants.2
  '
<<<<<<< HEAD
  /* user_id:67 celery:posthog.celery.sync_insight_caching_state */
=======
  /* celery:posthog.celery.sync_insight_caching_state */
>>>>>>> 2e1a48bc
  SELECT team_id,
         date_diff('second', max(timestamp), now()) AS age
  FROM events
  WHERE timestamp > date_sub(DAY, 3, now())
    AND timestamp < now()
  GROUP BY team_id
  ORDER BY age;
  '
---
# name: ClickhouseTestFunnelExperimentResults.test_experiment_flow_with_event_results_for_three_test_variants.3
  '
  /* celery:posthog.celery.sync_insight_caching_state */
  SELECT team_id,
         date_diff('second', max(timestamp), now()) AS age
  FROM events
  WHERE timestamp > date_sub(DAY, 3, now())
    AND timestamp < now()
  GROUP BY team_id
  ORDER BY age;
  '
---
# name: ClickhouseTestFunnelExperimentResults.test_experiment_flow_with_event_results_for_three_test_variants.4
  '
  /* user_id:0 request:_snapshot_ */
  SELECT groupArray(value)
  FROM
    (SELECT array(replaceRegexpAll(JSONExtractRaw(properties, '$feature/a-b-test'), '^"|"$', '')) AS value,
            count(*) as count
     FROM events e
     WHERE team_id = 2
       AND event IN ['$pageleave', '$pageview']
       AND toTimeZone(timestamp, 'UTC') >= toDateTime('2020-01-01 00:00:00', 'UTC')
       AND toTimeZone(timestamp, 'UTC') <= toDateTime('2020-01-06 00:00:00', 'UTC')
     GROUP BY value
     ORDER BY count DESC, value DESC
     LIMIT 25
     OFFSET 0)
  '
---
# name: ClickhouseTestFunnelExperimentResults.test_experiment_flow_with_event_results_for_three_test_variants.5
  '
  /* user_id:0 request:_snapshot_ */
  SELECT countIf(steps = 1) step_1,
         countIf(steps = 2) step_2,
         avg(step_1_average_conversion_time_inner) step_1_average_conversion_time,
         median(step_1_median_conversion_time_inner) step_1_median_conversion_time,
         prop
  FROM
    (SELECT aggregation_target,
            steps,
            avg(step_1_conversion_time) step_1_average_conversion_time_inner,
            median(step_1_conversion_time) step_1_median_conversion_time_inner ,
            prop
     FROM
       (SELECT aggregation_target,
               steps,
               max(steps) over (PARTITION BY aggregation_target,
                                             prop) as max_steps,
                               step_1_conversion_time ,
                               prop
        FROM
          (SELECT *,
                  if(latest_0 <= latest_1
                     AND latest_1 <= latest_0 + INTERVAL 14 DAY, 2, 1) AS steps ,
                  if(isNotNull(latest_1)
                     AND latest_1 <= latest_0 + INTERVAL 14 DAY, dateDiff('second', toDateTime(latest_0), toDateTime(latest_1)), NULL) step_1_conversion_time,
                  prop
           FROM
             (SELECT aggregation_target, timestamp, step_0,
                                                    latest_0,
                                                    step_1,
                                                    min(latest_1) over (PARTITION by aggregation_target,
                                                                                     prop
                                                                        ORDER BY timestamp DESC ROWS BETWEEN UNBOUNDED PRECEDING AND 0 PRECEDING) latest_1 ,
                                                                       if(has([[''], ['test_1'], ['test'], ['control'], ['unknown_3'], ['unknown_2'], ['unknown_1'], ['test_2']], prop), prop, ['Other']) as prop
              FROM
                (SELECT *,
                        if(notEmpty(arrayFilter(x -> notEmpty(x), prop_vals)), prop_vals, ['']) as prop
                 FROM
                   (SELECT e.timestamp as timestamp,
                           pdi.person_id as aggregation_target,
                           pdi.person_id as person_id ,
                           if(event = '$pageview', 1, 0) as step_0,
                           if(step_0 = 1, timestamp, null) as latest_0,
                           if(event = '$pageleave', 1, 0) as step_1,
                           if(step_1 = 1, timestamp, null) as latest_1,
                           array(replaceRegexpAll(JSONExtractRaw(properties, '$feature/a-b-test'), '^"|"$', '')) AS prop_basic,
                           prop_basic as prop,
                           argMinIf(prop, timestamp, notEmpty(arrayFilter(x -> notEmpty(x), prop))) over (PARTITION by aggregation_target) as prop_vals
                    FROM events e
                    INNER JOIN
                      (SELECT distinct_id,
                              argMax(person_id, version) as person_id
                       FROM person_distinct_id2
                       WHERE team_id = 2
                       GROUP BY distinct_id
                       HAVING argMax(is_deleted, version) = 0) AS pdi ON e.distinct_id = pdi.distinct_id
                    WHERE team_id = 2
                      AND event IN ['$pageleave', '$pageview']
                      AND toTimeZone(timestamp, 'UTC') >= toDateTime('2020-01-01 00:00:00', 'UTC')
                      AND toTimeZone(timestamp, 'UTC') <= toDateTime('2020-01-06 00:00:00', 'UTC')
                      AND (step_0 = 1
                           OR step_1 = 1) )))
           WHERE step_0 = 1 ))
     GROUP BY aggregation_target,
              steps,
              prop
     HAVING steps = max_steps)
  GROUP BY prop
  '
---
# name: ClickhouseTestFunnelExperimentResults.test_experiment_flow_with_event_results_with_hogql_aggregation
  '
  /* user_id:0 request:_snapshot_ */
  SELECT groupArray(value)
  FROM
    (SELECT array(replaceRegexpAll(JSONExtractRaw(properties, '$feature/a-b-test'), '^"|"$', '')) AS value,
            count(*) as count
     FROM events e
     WHERE team_id = 2
       AND event IN ['$pageleave', '$pageview']
       AND toTimeZone(timestamp, 'UTC') >= toDateTime('2020-01-01 00:00:00', 'UTC')
       AND toTimeZone(timestamp, 'UTC') <= toDateTime('2020-01-06 00:00:00', 'UTC')
     GROUP BY value
     ORDER BY count DESC, value DESC
     LIMIT 25
     OFFSET 0)
  '
---
# name: ClickhouseTestFunnelExperimentResults.test_experiment_flow_with_event_results_with_hogql_aggregation.1
  '
  /* user_id:0 request:_snapshot_ */
  SELECT countIf(steps = 1) step_1,
         countIf(steps = 2) step_2,
         avg(step_1_average_conversion_time_inner) step_1_average_conversion_time,
         median(step_1_median_conversion_time_inner) step_1_median_conversion_time,
         prop
  FROM
    (SELECT aggregation_target,
            steps,
            avg(step_1_conversion_time) step_1_average_conversion_time_inner,
            median(step_1_conversion_time) step_1_median_conversion_time_inner ,
            prop
     FROM
       (SELECT aggregation_target,
               steps,
               max(steps) over (PARTITION BY aggregation_target,
                                             prop) as max_steps,
                               step_1_conversion_time ,
                               prop
        FROM
          (SELECT *,
                  if(latest_0 <= latest_1
                     AND latest_1 <= latest_0 + INTERVAL 14 DAY, 2, 1) AS steps ,
                  if(isNotNull(latest_1)
                     AND latest_1 <= latest_0 + INTERVAL 14 DAY, dateDiff('second', toDateTime(latest_0), toDateTime(latest_1)), NULL) step_1_conversion_time,
                  prop
           FROM
             (SELECT aggregation_target, timestamp, step_0,
                                                    latest_0,
                                                    step_1,
                                                    min(latest_1) over (PARTITION by aggregation_target,
                                                                                     prop
                                                                        ORDER BY timestamp DESC ROWS BETWEEN UNBOUNDED PRECEDING AND 0 PRECEDING) latest_1 ,
                                                                       if(has([['test'], ['control'], ['']], prop), prop, ['Other']) as prop
              FROM
                (SELECT *,
                        if(notEmpty(arrayFilter(x -> notEmpty(x), prop_vals)), prop_vals, ['']) as prop
                 FROM
                   (SELECT e.timestamp as timestamp,
                           replaceRegexpAll(nullIf(nullIf(JSONExtractRaw(properties, '$account_id'), ''), 'null'), '^"|"$', '') as aggregation_target,
                           pdi.person_id as person_id ,
                           if(event = '$pageview', 1, 0) as step_0,
                           if(step_0 = 1, timestamp, null) as latest_0,
                           if(event = '$pageleave', 1, 0) as step_1,
                           if(step_1 = 1, timestamp, null) as latest_1,
                           array(replaceRegexpAll(JSONExtractRaw(properties, '$feature/a-b-test'), '^"|"$', '')) AS prop_basic,
                           prop_basic as prop,
                           argMinIf(prop, timestamp, notEmpty(arrayFilter(x -> notEmpty(x), prop))) over (PARTITION by aggregation_target) as prop_vals
                    FROM events e
                    INNER JOIN
                      (SELECT distinct_id,
                              argMax(person_id, version) as person_id
                       FROM person_distinct_id2
                       WHERE team_id = 2
                       GROUP BY distinct_id
                       HAVING argMax(is_deleted, version) = 0) AS pdi ON e.distinct_id = pdi.distinct_id
                    WHERE team_id = 2
                      AND event IN ['$pageleave', '$pageview']
                      AND toTimeZone(timestamp, 'UTC') >= toDateTime('2020-01-01 00:00:00', 'UTC')
                      AND toTimeZone(timestamp, 'UTC') <= toDateTime('2020-01-06 00:00:00', 'UTC')
                      AND (step_0 = 1
                           OR step_1 = 1) )))
           WHERE step_0 = 1 ))
     GROUP BY aggregation_target,
              steps,
              prop
     HAVING steps = max_steps)
  GROUP BY prop
  '
---
# name: ClickhouseTestFunnelExperimentResults.test_experiment_flow_with_event_results_with_hogql_aggregation.2
  '
  /* celery:posthog.celery.sync_insight_caching_state */
  SELECT team_id,
         date_diff('second', max(timestamp), now()) AS age
  FROM events
  WHERE timestamp > date_sub(DAY, 3, now())
    AND timestamp < now()
  GROUP BY team_id
  ORDER BY age;
  '
---
# name: ClickhouseTestFunnelExperimentResults.test_experiment_flow_with_event_results_with_hogql_aggregation.3
  '
  /* celery:posthog.celery.sync_insight_caching_state */
  SELECT team_id,
         date_diff('second', max(timestamp), now()) AS age
  FROM events
  WHERE timestamp > date_sub(DAY, 3, now())
    AND timestamp < now()
  GROUP BY team_id
  ORDER BY age;
  '
---
# name: ClickhouseTestFunnelExperimentResults.test_experiment_flow_with_event_results_with_hogql_aggregation.4
  '
  /* user_id:0 request:_snapshot_ */
  SELECT groupArray(value)
  FROM
    (SELECT array(replaceRegexpAll(JSONExtractRaw(properties, '$feature/a-b-test'), '^"|"$', '')) AS value,
            count(*) as count
     FROM events e
     WHERE team_id = 2
       AND event IN ['$pageleave', '$pageview']
       AND toTimeZone(timestamp, 'UTC') >= toDateTime('2020-01-01 00:00:00', 'UTC')
       AND toTimeZone(timestamp, 'UTC') <= toDateTime('2020-01-06 00:00:00', 'UTC')
     GROUP BY value
     ORDER BY count DESC, value DESC
     LIMIT 25
     OFFSET 0)
  '
---
# name: ClickhouseTestFunnelExperimentResults.test_experiment_flow_with_event_results_with_hogql_aggregation.5
  '
  /* user_id:0 request:_snapshot_ */
  SELECT countIf(steps = 1) step_1,
         countIf(steps = 2) step_2,
         avg(step_1_average_conversion_time_inner) step_1_average_conversion_time,
         median(step_1_median_conversion_time_inner) step_1_median_conversion_time,
         prop
  FROM
    (SELECT aggregation_target,
            steps,
            avg(step_1_conversion_time) step_1_average_conversion_time_inner,
            median(step_1_conversion_time) step_1_median_conversion_time_inner ,
            prop
     FROM
       (SELECT aggregation_target,
               steps,
               max(steps) over (PARTITION BY aggregation_target,
                                             prop) as max_steps,
                               step_1_conversion_time ,
                               prop
        FROM
          (SELECT *,
                  if(latest_0 <= latest_1
                     AND latest_1 <= latest_0 + INTERVAL 14 DAY, 2, 1) AS steps ,
                  if(isNotNull(latest_1)
                     AND latest_1 <= latest_0 + INTERVAL 14 DAY, dateDiff('second', toDateTime(latest_0), toDateTime(latest_1)), NULL) step_1_conversion_time,
                  prop
           FROM
             (SELECT aggregation_target, timestamp, step_0,
                                                    latest_0,
                                                    step_1,
                                                    min(latest_1) over (PARTITION by aggregation_target,
                                                                                     prop
                                                                        ORDER BY timestamp DESC ROWS BETWEEN UNBOUNDED PRECEDING AND 0 PRECEDING) latest_1 ,
                                                                       if(has([['test'], ['control'], ['']], prop), prop, ['Other']) as prop
              FROM
                (SELECT *,
                        if(notEmpty(arrayFilter(x -> notEmpty(x), prop_vals)), prop_vals, ['']) as prop
                 FROM
                   (SELECT e.timestamp as timestamp,
                           replaceRegexpAll(nullIf(nullIf(JSONExtractRaw(properties, '$account_id'), ''), 'null'), '^"|"$', '') as aggregation_target,
                           pdi.person_id as person_id ,
                           if(event = '$pageview', 1, 0) as step_0,
                           if(step_0 = 1, timestamp, null) as latest_0,
                           if(event = '$pageleave', 1, 0) as step_1,
                           if(step_1 = 1, timestamp, null) as latest_1,
                           array(replaceRegexpAll(JSONExtractRaw(properties, '$feature/a-b-test'), '^"|"$', '')) AS prop_basic,
                           prop_basic as prop,
                           argMinIf(prop, timestamp, notEmpty(arrayFilter(x -> notEmpty(x), prop))) over (PARTITION by aggregation_target) as prop_vals
                    FROM events e
                    INNER JOIN
                      (SELECT distinct_id,
                              argMax(person_id, version) as person_id
                       FROM person_distinct_id2
                       WHERE team_id = 2
                       GROUP BY distinct_id
                       HAVING argMax(is_deleted, version) = 0) AS pdi ON e.distinct_id = pdi.distinct_id
                    WHERE team_id = 2
                      AND event IN ['$pageleave', '$pageview']
                      AND toTimeZone(timestamp, 'UTC') >= toDateTime('2020-01-01 00:00:00', 'UTC')
                      AND toTimeZone(timestamp, 'UTC') <= toDateTime('2020-01-06 00:00:00', 'UTC')
                      AND (step_0 = 1
                           OR step_1 = 1) )))
           WHERE step_0 = 1 ))
     GROUP BY aggregation_target,
              steps,
              prop
     HAVING steps = max_steps)
  GROUP BY prop
  '
---
# name: ClickhouseTestTrendExperimentResults.test_experiment_flow_with_event_results
  '
  /* user_id:0 request:_snapshot_ */
  SELECT groupArray(value)
  FROM
    (SELECT replaceRegexpAll(JSONExtractRaw(properties, '$feature/a-b-test'), '^"|"$', '') AS value,
            count(*) as count
     FROM events e
     WHERE team_id = 2
       AND event = '$pageview'
       AND toTimeZone(timestamp, 'UTC') >= toDateTime('2020-01-01 00:00:00', 'UTC')
       AND toTimeZone(timestamp, 'UTC') <= toDateTime('2020-01-06 00:00:00', 'UTC')
       AND (has(['control', 'test'], replaceRegexpAll(JSONExtractRaw(e.properties, '$feature/a-b-test'), '^"|"$', '')))
     GROUP BY value
     ORDER BY count DESC, value DESC
     LIMIT 25
     OFFSET 0)
  '
---
# name: ClickhouseTestTrendExperimentResults.test_experiment_flow_with_event_results.1
  '
  /* user_id:0 request:_snapshot_ */
  SELECT groupArray(day_start) as date,
         groupArray(count) AS total,
         breakdown_value
  FROM
    (SELECT SUM(total) as count,
            day_start,
            breakdown_value
     FROM
       (SELECT *
        FROM
          (SELECT toUInt16(0) AS total,
                  ticks.day_start as day_start,
                  breakdown_value
           FROM
             (SELECT toStartOfDay(toDateTime('2020-01-06 00:00:00', 'UTC')) - toIntervalDay(number) as day_start
              FROM numbers(6)
              UNION ALL SELECT toStartOfDay(toDateTime('2020-01-01 00:00:00', 'UTC')) as day_start) as ticks
           CROSS JOIN
             (SELECT breakdown_value
              FROM
                (SELECT ['test', 'control'] as breakdown_value) ARRAY
              JOIN breakdown_value) as sec
           ORDER BY breakdown_value,
                    day_start
           UNION ALL SELECT count(*) as total,
                            toStartOfDay(toTimeZone(toDateTime(timestamp, 'UTC'), 'UTC')) as day_start,
                            replaceRegexpAll(JSONExtractRaw(properties, '$feature/a-b-test'), '^"|"$', '') as breakdown_value
           FROM events e
           WHERE e.team_id = 2
             AND event = '$pageview'
             AND (has(['control', 'test'], replaceRegexpAll(JSONExtractRaw(e.properties, '$feature/a-b-test'), '^"|"$', '')))
             AND toTimeZone(timestamp, 'UTC') >= toDateTime('2020-01-01 00:00:00', 'UTC')
             AND toTimeZone(timestamp, 'UTC') <= toDateTime('2020-01-06 00:00:00', 'UTC')
             AND replaceRegexpAll(JSONExtractRaw(properties, '$feature/a-b-test'), '^"|"$', '') in (['test', 'control'])
           GROUP BY day_start,
                    breakdown_value))
     GROUP BY day_start,
              breakdown_value
     ORDER BY breakdown_value,
              day_start)
  GROUP BY breakdown_value
  ORDER BY breakdown_value
  '
---
# name: ClickhouseTestTrendExperimentResults.test_experiment_flow_with_event_results.2
  '
  /* user_id:0 request:_snapshot_ */
  SELECT groupArray(value)
  FROM
    (SELECT replaceRegexpAll(JSONExtractRaw(properties, '$feature_flag_response'), '^"|"$', '') AS value,
            count(*) as count
     FROM events e
     WHERE team_id = 2
       AND event = '$feature_flag_called'
       AND toTimeZone(timestamp, 'UTC') >= toDateTime('2020-01-01 00:00:00', 'UTC')
       AND toTimeZone(timestamp, 'UTC') <= toDateTime('2020-01-06 00:00:00', 'UTC')
       AND (has(['control', 'test'], replaceRegexpAll(JSONExtractRaw(e.properties, '$feature_flag_response'), '^"|"$', ''))
            AND has(['a-b-test'], replaceRegexpAll(JSONExtractRaw(e.properties, '$feature_flag'), '^"|"$', '')))
     GROUP BY value
     ORDER BY count DESC, value DESC
     LIMIT 25
     OFFSET 0)
  '
---
# name: ClickhouseTestTrendExperimentResults.test_experiment_flow_with_event_results.3
  '
  /* user_id:0 request:_snapshot_ */
  SELECT groupArray(day_start) as date,
         groupArray(count) AS total,
         breakdown_value
  FROM
    (SELECT SUM(total) as count,
            day_start,
            breakdown_value
     FROM
       (SELECT *
        FROM
          (SELECT toUInt16(0) AS total,
                  ticks.day_start as day_start,
                  breakdown_value
           FROM
             (SELECT toStartOfDay(toDateTime('2020-01-06 00:00:00', 'UTC')) - toIntervalDay(number) as day_start
              FROM numbers(6)
              UNION ALL SELECT toStartOfDay(toDateTime('2020-01-01 00:00:00', 'UTC')) as day_start) as ticks
           CROSS JOIN
             (SELECT breakdown_value
              FROM
                (SELECT ['control', 'test'] as breakdown_value) ARRAY
              JOIN breakdown_value) as sec
           ORDER BY breakdown_value,
                    day_start
           UNION ALL SELECT count(DISTINCT person_id) as total,
                            toStartOfDay(toTimeZone(toDateTime(timestamp, 'UTC'), 'UTC')) as day_start,
                            breakdown_value
           FROM
             (SELECT person_id,
                     min(timestamp) as timestamp,
                     breakdown_value
              FROM
                (SELECT pdi.person_id as person_id, timestamp, replaceRegexpAll(JSONExtractRaw(properties, '$feature_flag_response'), '^"|"$', '') as breakdown_value
                 FROM events e
                 INNER JOIN
                   (SELECT distinct_id,
                           argMax(person_id, version) as person_id
                    FROM person_distinct_id2
                    WHERE team_id = 2
                    GROUP BY distinct_id
                    HAVING argMax(is_deleted, version) = 0) as pdi ON events.distinct_id = pdi.distinct_id
                 WHERE e.team_id = 2
                   AND event = '$feature_flag_called'
                   AND (has(['control', 'test'], replaceRegexpAll(JSONExtractRaw(e.properties, '$feature_flag_response'), '^"|"$', ''))
                        AND has(['a-b-test'], replaceRegexpAll(JSONExtractRaw(e.properties, '$feature_flag'), '^"|"$', '')))
                   AND toTimeZone(timestamp, 'UTC') >= toDateTime('2020-01-01 00:00:00', 'UTC')
                   AND toTimeZone(timestamp, 'UTC') <= toDateTime('2020-01-06 00:00:00', 'UTC')
                   AND replaceRegexpAll(JSONExtractRaw(properties, '$feature_flag_response'), '^"|"$', '') in (['control', 'test']) )
              GROUP BY person_id,
                       breakdown_value) AS pdi
           GROUP BY day_start,
                    breakdown_value))
     GROUP BY day_start,
              breakdown_value
     ORDER BY breakdown_value,
              day_start)
  GROUP BY breakdown_value
  ORDER BY breakdown_value
  '
---
# name: ClickhouseTestTrendExperimentResults.test_experiment_flow_with_event_results.4
  '
  /* user_id:0 request:_snapshot_ */
  SELECT groupArray(value)
  FROM
    (SELECT replaceRegexpAll(JSONExtractRaw(properties, '$feature/a-b-test'), '^"|"$', '') AS value,
            count(*) as count
     FROM events e
     WHERE team_id = 2
       AND event = '$pageview'
       AND toTimeZone(timestamp, 'UTC') >= toDateTime('2020-01-01 00:00:00', 'UTC')
       AND toTimeZone(timestamp, 'UTC') <= toDateTime('2020-01-06 00:00:00', 'UTC')
       AND (has(['control', 'test'], replaceRegexpAll(JSONExtractRaw(e.properties, '$feature/a-b-test'), '^"|"$', '')))
     GROUP BY value
     ORDER BY count DESC, value DESC
     LIMIT 25
     OFFSET 0)
  '
---
# name: ClickhouseTestTrendExperimentResults.test_experiment_flow_with_event_results.5
  '
  /* user_id:0 request:_snapshot_ */
  SELECT groupArray(day_start) as date,
         groupArray(count) AS total,
         breakdown_value
  FROM
    (SELECT SUM(total) as count,
            day_start,
            breakdown_value
     FROM
       (SELECT *
        FROM
          (SELECT toUInt16(0) AS total,
                  ticks.day_start as day_start,
                  breakdown_value
           FROM
             (SELECT toStartOfDay(toDateTime('2020-01-06 00:00:00', 'UTC')) - toIntervalDay(number) as day_start
              FROM numbers(6)
              UNION ALL SELECT toStartOfDay(toDateTime('2020-01-01 00:00:00', 'UTC')) as day_start) as ticks
           CROSS JOIN
             (SELECT breakdown_value
              FROM
                (SELECT ['test', 'control'] as breakdown_value) ARRAY
              JOIN breakdown_value) as sec
           ORDER BY breakdown_value,
                    day_start
           UNION ALL SELECT count(*) as total,
                            toStartOfDay(toTimeZone(toDateTime(timestamp, 'UTC'), 'UTC')) as day_start,
                            replaceRegexpAll(JSONExtractRaw(properties, '$feature/a-b-test'), '^"|"$', '') as breakdown_value
           FROM events e
           WHERE e.team_id = 2
             AND event = '$pageview'
             AND (has(['control', 'test'], replaceRegexpAll(JSONExtractRaw(e.properties, '$feature/a-b-test'), '^"|"$', '')))
             AND toTimeZone(timestamp, 'UTC') >= toDateTime('2020-01-01 00:00:00', 'UTC')
             AND toTimeZone(timestamp, 'UTC') <= toDateTime('2020-01-06 00:00:00', 'UTC')
             AND replaceRegexpAll(JSONExtractRaw(properties, '$feature/a-b-test'), '^"|"$', '') in (['test', 'control'])
           GROUP BY day_start,
                    breakdown_value))
     GROUP BY day_start,
              breakdown_value
     ORDER BY breakdown_value,
              day_start)
  GROUP BY breakdown_value
  ORDER BY breakdown_value
  '
---
# name: ClickhouseTestTrendExperimentResults.test_experiment_flow_with_event_results.6
  '
  /* user_id:0 request:_snapshot_ */
  SELECT groupArray(value)
  FROM
    (SELECT replaceRegexpAll(JSONExtractRaw(properties, '$feature_flag_response'), '^"|"$', '') AS value,
            count(*) as count
     FROM events e
     WHERE team_id = 2
       AND event = '$feature_flag_called'
       AND toTimeZone(timestamp, 'UTC') >= toDateTime('2020-01-01 00:00:00', 'UTC')
       AND toTimeZone(timestamp, 'UTC') <= toDateTime('2020-01-06 00:00:00', 'UTC')
       AND (has(['control', 'test'], replaceRegexpAll(JSONExtractRaw(e.properties, '$feature_flag_response'), '^"|"$', ''))
            AND has(['a-b-test'], replaceRegexpAll(JSONExtractRaw(e.properties, '$feature_flag'), '^"|"$', '')))
     GROUP BY value
     ORDER BY count DESC, value DESC
     LIMIT 25
     OFFSET 0)
  '
---
# name: ClickhouseTestTrendExperimentResults.test_experiment_flow_with_event_results.7
  '
  /* user_id:0 request:_snapshot_ */
  SELECT groupArray(day_start) as date,
         groupArray(count) AS total,
         breakdown_value
  FROM
    (SELECT SUM(total) as count,
            day_start,
            breakdown_value
     FROM
       (SELECT *
        FROM
          (SELECT toUInt16(0) AS total,
                  ticks.day_start as day_start,
                  breakdown_value
           FROM
             (SELECT toStartOfDay(toDateTime('2020-01-06 00:00:00', 'UTC')) - toIntervalDay(number) as day_start
              FROM numbers(6)
              UNION ALL SELECT toStartOfDay(toDateTime('2020-01-01 00:00:00', 'UTC')) as day_start) as ticks
           CROSS JOIN
             (SELECT breakdown_value
              FROM
                (SELECT ['control', 'test'] as breakdown_value) ARRAY
              JOIN breakdown_value) as sec
           ORDER BY breakdown_value,
                    day_start
           UNION ALL SELECT count(DISTINCT person_id) as total,
                            toStartOfDay(toTimeZone(toDateTime(timestamp, 'UTC'), 'UTC')) as day_start,
                            breakdown_value
           FROM
             (SELECT person_id,
                     min(timestamp) as timestamp,
                     breakdown_value
              FROM
                (SELECT pdi.person_id as person_id, timestamp, replaceRegexpAll(JSONExtractRaw(properties, '$feature_flag_response'), '^"|"$', '') as breakdown_value
                 FROM events e
                 INNER JOIN
                   (SELECT distinct_id,
                           argMax(person_id, version) as person_id
                    FROM person_distinct_id2
                    WHERE team_id = 2
                    GROUP BY distinct_id
                    HAVING argMax(is_deleted, version) = 0) as pdi ON events.distinct_id = pdi.distinct_id
                 WHERE e.team_id = 2
                   AND event = '$feature_flag_called'
                   AND (has(['control', 'test'], replaceRegexpAll(JSONExtractRaw(e.properties, '$feature_flag_response'), '^"|"$', ''))
                        AND has(['a-b-test'], replaceRegexpAll(JSONExtractRaw(e.properties, '$feature_flag'), '^"|"$', '')))
                   AND toTimeZone(timestamp, 'UTC') >= toDateTime('2020-01-01 00:00:00', 'UTC')
                   AND toTimeZone(timestamp, 'UTC') <= toDateTime('2020-01-06 00:00:00', 'UTC')
                   AND replaceRegexpAll(JSONExtractRaw(properties, '$feature_flag_response'), '^"|"$', '') in (['control', 'test']) )
              GROUP BY person_id,
                       breakdown_value) AS pdi
           GROUP BY day_start,
                    breakdown_value))
     GROUP BY day_start,
              breakdown_value
     ORDER BY breakdown_value,
              day_start)
  GROUP BY breakdown_value
  ORDER BY breakdown_value
  '
---
# name: ClickhouseTestTrendExperimentResults.test_experiment_flow_with_event_results_for_three_test_variants
  '
<<<<<<< HEAD
  /* user_id:68 celery:posthog.celery.sync_insight_caching_state */
  SELECT team_id,
         date_diff('second', max(timestamp), now()) AS age
  FROM events
  WHERE timestamp > date_sub(DAY, 3, now())
    AND timestamp < now()
  GROUP BY team_id
  ORDER BY age;
=======
  /* user_id:0 request:_snapshot_ */
  SELECT groupArray(value)
  FROM
    (SELECT replaceRegexpAll(JSONExtractRaw(properties, '$feature/a-b-test'), '^"|"$', '') AS value,
            count(*) as count
     FROM events e
     WHERE team_id = 2
       AND event = '$pageview1'
       AND toTimeZone(timestamp, 'UTC') >= toDateTime('2020-01-01 00:00:00', 'UTC')
       AND toTimeZone(timestamp, 'UTC') <= toDateTime('2020-01-06 00:00:00', 'UTC')
       AND (has(['control', 'test_1', 'test_2', 'test'], replaceRegexpAll(JSONExtractRaw(e.properties, '$feature/a-b-test'), '^"|"$', '')))
     GROUP BY value
     ORDER BY count DESC, value DESC
     LIMIT 25
     OFFSET 0)
>>>>>>> 2e1a48bc
  '
---
# name: ClickhouseTestTrendExperimentResults.test_experiment_flow_with_event_results_for_three_test_variants.1
  '
  /* user_id:0 request:_snapshot_ */
  SELECT groupArray(day_start) as date,
         groupArray(count) AS total,
         breakdown_value
  FROM
    (SELECT SUM(total) as count,
            day_start,
            breakdown_value
     FROM
       (SELECT *
        FROM
          (SELECT toUInt16(0) AS total,
                  ticks.day_start as day_start,
                  breakdown_value
           FROM
             (SELECT toStartOfDay(toDateTime('2020-01-06 00:00:00', 'UTC')) - toIntervalDay(number) as day_start
              FROM numbers(6)
              UNION ALL SELECT toStartOfDay(toDateTime('2020-01-01 00:00:00', 'UTC')) as day_start) as ticks
           CROSS JOIN
             (SELECT breakdown_value
              FROM
                (SELECT ['control', 'test_1', 'test_2'] as breakdown_value) ARRAY
              JOIN breakdown_value) as sec
           ORDER BY breakdown_value,
                    day_start
           UNION ALL SELECT count(*) as total,
                            toStartOfDay(toTimeZone(toDateTime(timestamp, 'UTC'), 'UTC')) as day_start,
                            replaceRegexpAll(JSONExtractRaw(properties, '$feature/a-b-test'), '^"|"$', '') as breakdown_value
           FROM events e
           WHERE e.team_id = 2
             AND event = '$pageview1'
             AND (has(['control', 'test_1', 'test_2', 'test'], replaceRegexpAll(JSONExtractRaw(e.properties, '$feature/a-b-test'), '^"|"$', '')))
             AND toTimeZone(timestamp, 'UTC') >= toDateTime('2020-01-01 00:00:00', 'UTC')
             AND toTimeZone(timestamp, 'UTC') <= toDateTime('2020-01-06 00:00:00', 'UTC')
             AND replaceRegexpAll(JSONExtractRaw(properties, '$feature/a-b-test'), '^"|"$', '') in (['control', 'test_1', 'test_2'])
           GROUP BY day_start,
                    breakdown_value))
     GROUP BY day_start,
              breakdown_value
     ORDER BY breakdown_value,
              day_start)
  GROUP BY breakdown_value
  ORDER BY breakdown_value
  '
---
# name: ClickhouseTestTrendExperimentResults.test_experiment_flow_with_event_results_for_three_test_variants.2
  '
  /* user_id:0 request:_snapshot_ */
  SELECT groupArray(value)
  FROM
    (SELECT replaceRegexpAll(JSONExtractRaw(properties, '$feature_flag_response'), '^"|"$', '') AS value,
            count(*) as count
     FROM events e
     WHERE team_id = 2
       AND event = '$feature_flag_called'
       AND toTimeZone(timestamp, 'UTC') >= toDateTime('2020-01-01 00:00:00', 'UTC')
       AND toTimeZone(timestamp, 'UTC') <= toDateTime('2020-01-06 00:00:00', 'UTC')
       AND (has(['control', 'test_1', 'test_2', 'test'], replaceRegexpAll(JSONExtractRaw(e.properties, '$feature_flag_response'), '^"|"$', ''))
            AND has(['a-b-test'], replaceRegexpAll(JSONExtractRaw(e.properties, '$feature_flag'), '^"|"$', '')))
     GROUP BY value
     ORDER BY count DESC, value DESC
     LIMIT 25
     OFFSET 0)
  '
---
# name: ClickhouseTestTrendExperimentResults.test_experiment_flow_with_event_results_for_three_test_variants.3
  '
  /* user_id:0 request:_snapshot_ */
  SELECT [now()] AS date,
         [0] AS total,
         '' AS breakdown_value
  LIMIT 0
  '
---
# name: ClickhouseTestTrendExperimentResults.test_experiment_flow_with_event_results_for_three_test_variants.4
  '
  /* user_id:0 request:_snapshot_ */
  SELECT groupArray(value)
  FROM
    (SELECT replaceRegexpAll(JSONExtractRaw(properties, '$feature/a-b-test'), '^"|"$', '') AS value,
            count(*) as count
     FROM events e
     WHERE team_id = 2
       AND event = '$pageview1'
       AND toTimeZone(timestamp, 'UTC') >= toDateTime('2020-01-01 00:00:00', 'UTC')
       AND toTimeZone(timestamp, 'UTC') <= toDateTime('2020-01-06 00:00:00', 'UTC')
       AND (has(['control', 'test_1', 'test_2', 'test'], replaceRegexpAll(JSONExtractRaw(e.properties, '$feature/a-b-test'), '^"|"$', '')))
     GROUP BY value
     ORDER BY count DESC, value DESC
     LIMIT 25
     OFFSET 0)
  '
---
# name: ClickhouseTestTrendExperimentResults.test_experiment_flow_with_event_results_for_three_test_variants.5
  '
  /* user_id:0 request:_snapshot_ */
  SELECT groupArray(day_start) as date,
         groupArray(count) AS total,
         breakdown_value
  FROM
    (SELECT SUM(total) as count,
            day_start,
            breakdown_value
     FROM
       (SELECT *
        FROM
          (SELECT toUInt16(0) AS total,
                  ticks.day_start as day_start,
                  breakdown_value
           FROM
             (SELECT toStartOfDay(toDateTime('2020-01-06 00:00:00', 'UTC')) - toIntervalDay(number) as day_start
              FROM numbers(6)
              UNION ALL SELECT toStartOfDay(toDateTime('2020-01-01 00:00:00', 'UTC')) as day_start) as ticks
           CROSS JOIN
             (SELECT breakdown_value
              FROM
                (SELECT ['control', 'test_1', 'test_2'] as breakdown_value) ARRAY
              JOIN breakdown_value) as sec
           ORDER BY breakdown_value,
                    day_start
           UNION ALL SELECT count(*) as total,
                            toStartOfDay(toTimeZone(toDateTime(timestamp, 'UTC'), 'UTC')) as day_start,
                            replaceRegexpAll(JSONExtractRaw(properties, '$feature/a-b-test'), '^"|"$', '') as breakdown_value
           FROM events e
           WHERE e.team_id = 2
             AND event = '$pageview1'
             AND (has(['control', 'test_1', 'test_2', 'test'], replaceRegexpAll(JSONExtractRaw(e.properties, '$feature/a-b-test'), '^"|"$', '')))
             AND toTimeZone(timestamp, 'UTC') >= toDateTime('2020-01-01 00:00:00', 'UTC')
             AND toTimeZone(timestamp, 'UTC') <= toDateTime('2020-01-06 00:00:00', 'UTC')
             AND replaceRegexpAll(JSONExtractRaw(properties, '$feature/a-b-test'), '^"|"$', '') in (['control', 'test_1', 'test_2'])
           GROUP BY day_start,
                    breakdown_value))
     GROUP BY day_start,
              breakdown_value
     ORDER BY breakdown_value,
              day_start)
  GROUP BY breakdown_value
  ORDER BY breakdown_value
  '
---
# name: ClickhouseTestTrendExperimentResults.test_experiment_flow_with_event_results_for_three_test_variants.6
  '
  /* user_id:0 request:_snapshot_ */
  SELECT groupArray(value)
  FROM
    (SELECT replaceRegexpAll(JSONExtractRaw(properties, '$feature_flag_response'), '^"|"$', '') AS value,
            count(*) as count
     FROM events e
     WHERE team_id = 2
       AND event = '$feature_flag_called'
       AND toTimeZone(timestamp, 'UTC') >= toDateTime('2020-01-01 00:00:00', 'UTC')
       AND toTimeZone(timestamp, 'UTC') <= toDateTime('2020-01-06 00:00:00', 'UTC')
       AND (has(['control', 'test_1', 'test_2', 'test'], replaceRegexpAll(JSONExtractRaw(e.properties, '$feature_flag_response'), '^"|"$', ''))
            AND has(['a-b-test'], replaceRegexpAll(JSONExtractRaw(e.properties, '$feature_flag'), '^"|"$', '')))
     GROUP BY value
     ORDER BY count DESC, value DESC
     LIMIT 25
     OFFSET 0)
  '
---
# name: ClickhouseTestTrendExperimentResults.test_experiment_flow_with_event_results_for_three_test_variants.7
  '
  /* user_id:0 request:_snapshot_ */
  SELECT [now()] AS date,
         [0] AS total,
         '' AS breakdown_value
  LIMIT 0
  '
---
# name: ClickhouseTestTrendExperimentResults.test_experiment_flow_with_event_results_out_of_timerange_timezone
  '
<<<<<<< HEAD
  /* user_id:70 celery:posthog.celery.sync_insight_caching_state */
=======
  /* user_id:1 celery:posthog.celery.sync_insight_caching_state */
>>>>>>> 2e1a48bc
  SELECT team_id,
         date_diff('second', max(timestamp), now()) AS age
  FROM events
  WHERE timestamp > date_sub(DAY, 3, now())
    AND timestamp < now()
  GROUP BY team_id
  ORDER BY age;
  '
---
# name: ClickhouseTestTrendExperimentResults.test_experiment_flow_with_event_results_out_of_timerange_timezone.1
  '
  /* celery:posthog.celery.sync_insight_caching_state */
  SELECT team_id,
         date_diff('second', max(timestamp), now()) AS age
  FROM events
  WHERE timestamp > date_sub(DAY, 3, now())
    AND timestamp < now()
  GROUP BY team_id
  ORDER BY age;
  '
---
# name: ClickhouseTestTrendExperimentResults.test_experiment_flow_with_event_results_out_of_timerange_timezone.2
  '
  /* celery:posthog.celery.sync_insight_caching_state */
  SELECT team_id,
         date_diff('second', max(timestamp), now()) AS age
  FROM events
  WHERE timestamp > date_sub(DAY, 3, now())
    AND timestamp < now()
  GROUP BY team_id
  ORDER BY age;
  '
---
# name: ClickhouseTestTrendExperimentResults.test_experiment_flow_with_event_results_out_of_timerange_timezone.3
  '
  /* celery:posthog.celery.sync_insight_caching_state */
  SELECT team_id,
         date_diff('second', max(timestamp), now()) AS age
  FROM events
  WHERE timestamp > date_sub(DAY, 3, now())
    AND timestamp < now()
  GROUP BY team_id
  ORDER BY age;
  '
---
# name: ClickhouseTestTrendExperimentResults.test_experiment_flow_with_event_results_out_of_timerange_timezone.4
  '
  /* user_id:0 request:_snapshot_ */
  SELECT groupArray(value)
  FROM
    (SELECT replaceRegexpAll(JSONExtractRaw(properties, '$feature/a-b-test'), '^"|"$', '') AS value,
            count(*) as count
     FROM events e
     WHERE team_id = 2
       AND event = '$pageview'
       AND toTimeZone(timestamp, 'US/Pacific') >= toDateTime('2020-01-01 02:10:00', 'US/Pacific')
       AND toTimeZone(timestamp, 'US/Pacific') <= toDateTime('2020-01-06 07:00:00', 'US/Pacific')
       AND (has(['control', 'test'], replaceRegexpAll(JSONExtractRaw(e.properties, '$feature/a-b-test'), '^"|"$', '')))
     GROUP BY value
     ORDER BY count DESC, value DESC
     LIMIT 25
     OFFSET 0)
  '
---
# name: ClickhouseTestTrendExperimentResults.test_experiment_flow_with_event_results_out_of_timerange_timezone.5
  '
  /* user_id:0 request:_snapshot_ */
  SELECT groupArray(day_start) as date,
         groupArray(count) AS total,
         breakdown_value
  FROM
    (SELECT SUM(total) as count,
            day_start,
            breakdown_value
     FROM
       (SELECT *
        FROM
          (SELECT toUInt16(0) AS total,
                  ticks.day_start as day_start,
                  breakdown_value
           FROM
             (SELECT toStartOfDay(toDateTime('2020-01-06 07:00:00', 'US/Pacific')) - toIntervalDay(number) as day_start
              FROM numbers(6)
              UNION ALL SELECT toStartOfDay(toDateTime('2020-01-01 02:10:00', 'US/Pacific')) as day_start) as ticks
           CROSS JOIN
             (SELECT breakdown_value
              FROM
                (SELECT ['test', 'control'] as breakdown_value) ARRAY
              JOIN breakdown_value) as sec
           ORDER BY breakdown_value,
                    day_start
           UNION ALL SELECT count(*) as total,
                            toStartOfDay(toTimeZone(toDateTime(timestamp, 'UTC'), 'US/Pacific')) as day_start,
                            replaceRegexpAll(JSONExtractRaw(properties, '$feature/a-b-test'), '^"|"$', '') as breakdown_value
           FROM events e
           WHERE e.team_id = 2
             AND event = '$pageview'
             AND (has(['control', 'test'], replaceRegexpAll(JSONExtractRaw(e.properties, '$feature/a-b-test'), '^"|"$', '')))
             AND toTimeZone(timestamp, 'US/Pacific') >= toDateTime('2020-01-01 02:10:00', 'US/Pacific')
             AND toTimeZone(timestamp, 'US/Pacific') <= toDateTime('2020-01-06 07:00:00', 'US/Pacific')
             AND replaceRegexpAll(JSONExtractRaw(properties, '$feature/a-b-test'), '^"|"$', '') in (['test', 'control'])
           GROUP BY day_start,
                    breakdown_value))
     GROUP BY day_start,
              breakdown_value
     ORDER BY breakdown_value,
              day_start)
  GROUP BY breakdown_value
  ORDER BY breakdown_value
  '
---
# name: ClickhouseTestTrendExperimentResults.test_experiment_flow_with_event_results_out_of_timerange_timezone.6
  '
  /* user_id:0 request:_snapshot_ */
  SELECT groupArray(value)
  FROM
    (SELECT replaceRegexpAll(JSONExtractRaw(properties, '$feature_flag_response'), '^"|"$', '') AS value,
            count(*) as count
     FROM events e
     WHERE team_id = 2
       AND event = '$feature_flag_called'
       AND toTimeZone(timestamp, 'US/Pacific') >= toDateTime('2020-01-01 02:10:00', 'US/Pacific')
       AND toTimeZone(timestamp, 'US/Pacific') <= toDateTime('2020-01-06 07:00:00', 'US/Pacific')
       AND (has(['control', 'test'], replaceRegexpAll(JSONExtractRaw(e.properties, '$feature_flag_response'), '^"|"$', ''))
            AND has(['a-b-test'], replaceRegexpAll(JSONExtractRaw(e.properties, '$feature_flag'), '^"|"$', '')))
     GROUP BY value
     ORDER BY count DESC, value DESC
     LIMIT 25
     OFFSET 0)
  '
---
# name: ClickhouseTestTrendExperimentResults.test_experiment_flow_with_event_results_out_of_timerange_timezone.7
  '
  /* user_id:0 request:_snapshot_ */
  SELECT groupArray(day_start) as date,
         groupArray(count) AS total,
         breakdown_value
  FROM
    (SELECT SUM(total) as count,
            day_start,
            breakdown_value
     FROM
       (SELECT *
        FROM
          (SELECT toUInt16(0) AS total,
                  ticks.day_start as day_start,
                  breakdown_value
           FROM
             (SELECT toStartOfDay(toDateTime('2020-01-06 07:00:00', 'US/Pacific')) - toIntervalDay(number) as day_start
              FROM numbers(6)
              UNION ALL SELECT toStartOfDay(toDateTime('2020-01-01 02:10:00', 'US/Pacific')) as day_start) as ticks
           CROSS JOIN
             (SELECT breakdown_value
              FROM
                (SELECT ['control', 'test'] as breakdown_value) ARRAY
              JOIN breakdown_value) as sec
           ORDER BY breakdown_value,
                    day_start
           UNION ALL SELECT count(DISTINCT person_id) as total,
                            toStartOfDay(toTimeZone(toDateTime(timestamp, 'UTC'), 'US/Pacific')) as day_start,
                            breakdown_value
           FROM
             (SELECT person_id,
                     min(timestamp) as timestamp,
                     breakdown_value
              FROM
                (SELECT pdi.person_id as person_id, timestamp, replaceRegexpAll(JSONExtractRaw(properties, '$feature_flag_response'), '^"|"$', '') as breakdown_value
                 FROM events e
                 INNER JOIN
                   (SELECT distinct_id,
                           argMax(person_id, version) as person_id
                    FROM person_distinct_id2
                    WHERE team_id = 2
                    GROUP BY distinct_id
                    HAVING argMax(is_deleted, version) = 0) as pdi ON events.distinct_id = pdi.distinct_id
                 WHERE e.team_id = 2
                   AND event = '$feature_flag_called'
                   AND (has(['control', 'test'], replaceRegexpAll(JSONExtractRaw(e.properties, '$feature_flag_response'), '^"|"$', ''))
                        AND has(['a-b-test'], replaceRegexpAll(JSONExtractRaw(e.properties, '$feature_flag'), '^"|"$', '')))
                   AND toTimeZone(timestamp, 'US/Pacific') >= toDateTime('2020-01-01 02:10:00', 'US/Pacific')
                   AND toTimeZone(timestamp, 'US/Pacific') <= toDateTime('2020-01-06 07:00:00', 'US/Pacific')
                   AND replaceRegexpAll(JSONExtractRaw(properties, '$feature_flag_response'), '^"|"$', '') in (['control', 'test']) )
              GROUP BY person_id,
                       breakdown_value) AS pdi
           GROUP BY day_start,
                    breakdown_value))
     GROUP BY day_start,
              breakdown_value
     ORDER BY breakdown_value,
              day_start)
  GROUP BY breakdown_value
  ORDER BY breakdown_value
  '
---
# name: ClickhouseTestTrendExperimentResults.test_experiment_flow_with_event_results_with_hogql_filter
  '
<<<<<<< HEAD
  /* user_id:72 celery:posthog.celery.sync_insight_caching_state */
=======
  /* user_id:3 celery:posthog.celery.sync_insight_caching_state */
>>>>>>> 2e1a48bc
  SELECT team_id,
         date_diff('second', max(timestamp), now()) AS age
  FROM events
  WHERE timestamp > date_sub(DAY, 3, now())
    AND timestamp < now()
  GROUP BY team_id
  ORDER BY age;
  '
---
# name: ClickhouseTestTrendExperimentResults.test_experiment_flow_with_event_results_with_hogql_filter.1
  '
  /* celery:posthog.celery.sync_insight_caching_state */
  SELECT team_id,
         date_diff('second', max(timestamp), now()) AS age
  FROM events
  WHERE timestamp > date_sub(DAY, 3, now())
    AND timestamp < now()
  GROUP BY team_id
  ORDER BY age;
  '
---
# name: ClickhouseTestTrendExperimentResults.test_experiment_flow_with_event_results_with_hogql_filter.2
  '
  /* celery:posthog.celery.sync_insight_caching_state */
  SELECT team_id,
         date_diff('second', max(timestamp), now()) AS age
  FROM events
  WHERE timestamp > date_sub(DAY, 3, now())
    AND timestamp < now()
  GROUP BY team_id
  ORDER BY age;
  '
---
# name: ClickhouseTestTrendExperimentResults.test_experiment_flow_with_event_results_with_hogql_filter.3
  '
  /* celery:posthog.celery.sync_insight_caching_state */
  SELECT team_id,
         date_diff('second', max(timestamp), now()) AS age
  FROM events
  WHERE timestamp > date_sub(DAY, 3, now())
    AND timestamp < now()
  GROUP BY team_id
  ORDER BY age;
  '
---
# name: ClickhouseTestTrendExperimentResults.test_experiment_flow_with_event_results_with_hogql_filter.4
  '
  /* user_id:0 request:_snapshot_ */
  SELECT groupArray(value)
  FROM
    (SELECT replaceRegexpAll(JSONExtractRaw(properties, '$feature/a-b-test'), '^"|"$', '') AS value,
            count(*) as count
     FROM events e
     WHERE team_id = 2
       AND event = '$pageview'
       AND toTimeZone(timestamp, 'UTC') >= toDateTime('2020-01-01 00:00:00', 'UTC')
       AND toTimeZone(timestamp, 'UTC') <= toDateTime('2020-01-06 00:00:00', 'UTC')
       AND ((has(['control', 'test'], replaceRegexpAll(JSONExtractRaw(e.properties, '$feature/a-b-test'), '^"|"$', '')))
            AND (ifNull(ilike(replaceRegexpAll(nullIf(nullIf(JSONExtractRaw(properties, 'hogql'), ''), 'null'), '^"|"$', ''), 'true'), isNull(replaceRegexpAll(nullIf(nullIf(JSONExtractRaw(properties, 'hogql'), ''), 'null'), '^"|"$', ''))
                        and isNull('true'))))
     GROUP BY value
     ORDER BY count DESC, value DESC
     LIMIT 25
     OFFSET 0)
  '
---
# name: ClickhouseTestTrendExperimentResults.test_experiment_flow_with_event_results_with_hogql_filter.5
  '
  /* user_id:0 request:_snapshot_ */
  SELECT groupArray(day_start) as date,
         groupArray(count) AS total,
         breakdown_value
  FROM
    (SELECT SUM(total) as count,
            day_start,
            breakdown_value
     FROM
       (SELECT *
        FROM
          (SELECT toUInt16(0) AS total,
                  ticks.day_start as day_start,
                  breakdown_value
           FROM
             (SELECT toStartOfDay(toDateTime('2020-01-06 00:00:00', 'UTC')) - toIntervalDay(number) as day_start
              FROM numbers(6)
              UNION ALL SELECT toStartOfDay(toDateTime('2020-01-01 00:00:00', 'UTC')) as day_start) as ticks
           CROSS JOIN
             (SELECT breakdown_value
              FROM
                (SELECT ['test', 'control'] as breakdown_value) ARRAY
              JOIN breakdown_value) as sec
           ORDER BY breakdown_value,
                    day_start
           UNION ALL SELECT count(*) as total,
                            toStartOfDay(toTimeZone(toDateTime(timestamp, 'UTC'), 'UTC')) as day_start,
                            replaceRegexpAll(JSONExtractRaw(properties, '$feature/a-b-test'), '^"|"$', '') as breakdown_value
           FROM events e
           WHERE e.team_id = 2
             AND event = '$pageview'
             AND ((has(['control', 'test'], replaceRegexpAll(JSONExtractRaw(e.properties, '$feature/a-b-test'), '^"|"$', '')))
                  AND (ifNull(ilike(replaceRegexpAll(nullIf(nullIf(JSONExtractRaw(properties, 'hogql'), ''), 'null'), '^"|"$', ''), 'true'), isNull(replaceRegexpAll(nullIf(nullIf(JSONExtractRaw(properties, 'hogql'), ''), 'null'), '^"|"$', ''))
                              and isNull('true'))))
             AND toTimeZone(timestamp, 'UTC') >= toDateTime('2020-01-01 00:00:00', 'UTC')
             AND toTimeZone(timestamp, 'UTC') <= toDateTime('2020-01-06 00:00:00', 'UTC')
             AND replaceRegexpAll(JSONExtractRaw(properties, '$feature/a-b-test'), '^"|"$', '') in (['test', 'control'])
           GROUP BY day_start,
                    breakdown_value))
     GROUP BY day_start,
              breakdown_value
     ORDER BY breakdown_value,
              day_start)
  GROUP BY breakdown_value
  ORDER BY breakdown_value
  '
---
# name: ClickhouseTestTrendExperimentResults.test_experiment_flow_with_event_results_with_hogql_filter.6
  '
  /* user_id:0 request:_snapshot_ */
  SELECT groupArray(value)
  FROM
    (SELECT replaceRegexpAll(JSONExtractRaw(properties, '$feature_flag_response'), '^"|"$', '') AS value,
            count(*) as count
     FROM events e
     WHERE team_id = 2
       AND event = '$feature_flag_called'
       AND toTimeZone(timestamp, 'UTC') >= toDateTime('2020-01-01 00:00:00', 'UTC')
       AND toTimeZone(timestamp, 'UTC') <= toDateTime('2020-01-06 00:00:00', 'UTC')
       AND (has(['control', 'test'], replaceRegexpAll(JSONExtractRaw(e.properties, '$feature_flag_response'), '^"|"$', ''))
            AND has(['a-b-test'], replaceRegexpAll(JSONExtractRaw(e.properties, '$feature_flag'), '^"|"$', '')))
     GROUP BY value
     ORDER BY count DESC, value DESC
     LIMIT 25
     OFFSET 0)
  '
---
# name: ClickhouseTestTrendExperimentResults.test_experiment_flow_with_event_results_with_hogql_filter.7
  '
  /* user_id:0 request:_snapshot_ */
  SELECT groupArray(day_start) as date,
         groupArray(count) AS total,
         breakdown_value
  FROM
    (SELECT SUM(total) as count,
            day_start,
            breakdown_value
     FROM
       (SELECT *
        FROM
          (SELECT toUInt16(0) AS total,
                  ticks.day_start as day_start,
                  breakdown_value
           FROM
             (SELECT toStartOfDay(toDateTime('2020-01-06 00:00:00', 'UTC')) - toIntervalDay(number) as day_start
              FROM numbers(6)
              UNION ALL SELECT toStartOfDay(toDateTime('2020-01-01 00:00:00', 'UTC')) as day_start) as ticks
           CROSS JOIN
             (SELECT breakdown_value
              FROM
                (SELECT ['control', 'test'] as breakdown_value) ARRAY
              JOIN breakdown_value) as sec
           ORDER BY breakdown_value,
                    day_start
           UNION ALL SELECT count(DISTINCT person_id) as total,
                            toStartOfDay(toTimeZone(toDateTime(timestamp, 'UTC'), 'UTC')) as day_start,
                            breakdown_value
           FROM
             (SELECT person_id,
                     min(timestamp) as timestamp,
                     breakdown_value
              FROM
                (SELECT pdi.person_id as person_id, timestamp, replaceRegexpAll(JSONExtractRaw(properties, '$feature_flag_response'), '^"|"$', '') as breakdown_value
                 FROM events e
                 INNER JOIN
                   (SELECT distinct_id,
                           argMax(person_id, version) as person_id
                    FROM person_distinct_id2
                    WHERE team_id = 2
                    GROUP BY distinct_id
                    HAVING argMax(is_deleted, version) = 0) as pdi ON events.distinct_id = pdi.distinct_id
                 WHERE e.team_id = 2
                   AND event = '$feature_flag_called'
                   AND (has(['control', 'test'], replaceRegexpAll(JSONExtractRaw(e.properties, '$feature_flag_response'), '^"|"$', ''))
                        AND has(['a-b-test'], replaceRegexpAll(JSONExtractRaw(e.properties, '$feature_flag'), '^"|"$', '')))
                   AND toTimeZone(timestamp, 'UTC') >= toDateTime('2020-01-01 00:00:00', 'UTC')
                   AND toTimeZone(timestamp, 'UTC') <= toDateTime('2020-01-06 00:00:00', 'UTC')
                   AND replaceRegexpAll(JSONExtractRaw(properties, '$feature_flag_response'), '^"|"$', '') in (['control', 'test']) )
              GROUP BY person_id,
                       breakdown_value) AS pdi
           GROUP BY day_start,
                    breakdown_value))
     GROUP BY day_start,
              breakdown_value
     ORDER BY breakdown_value,
              day_start)
  GROUP BY breakdown_value
  ORDER BY breakdown_value
  '
---<|MERGE_RESOLUTION|>--- conflicted
+++ resolved
@@ -1,15 +1,5 @@
 # name: ClickhouseTestFunnelExperimentResults.test_experiment_flow_with_event_results
   '
-<<<<<<< HEAD
-  /* user_id:60 celery:posthog.celery.sync_insight_caching_state */
-  SELECT team_id,
-         date_diff('second', max(timestamp), now()) AS age
-  FROM events
-  WHERE timestamp > date_sub(DAY, 3, now())
-    AND timestamp < now()
-  GROUP BY team_id
-  ORDER BY age;
-=======
   /* user_id:0 request:_snapshot_ */
   SELECT groupArray(value)
   FROM
@@ -24,7 +14,6 @@
      ORDER BY count DESC, value DESC
      LIMIT 25
      OFFSET 0)
->>>>>>> 2e1a48bc
   '
 ---
 # name: ClickhouseTestFunnelExperimentResults.test_experiment_flow_with_event_results.1
@@ -215,57 +204,6 @@
 ---
 # name: ClickhouseTestFunnelExperimentResults.test_experiment_flow_with_event_results_and_events_out_of_time_range_timezones
   '
-<<<<<<< HEAD
-  /* user_id:61 celery:posthog.celery.sync_insight_caching_state */
-  SELECT team_id,
-         date_diff('second', max(timestamp), now()) AS age
-  FROM events
-  WHERE timestamp > date_sub(DAY, 3, now())
-    AND timestamp < now()
-  GROUP BY team_id
-  ORDER BY age;
-  '
----
-# name: ClickhouseTestFunnelExperimentResults.test_experiment_flow_with_event_results_and_events_out_of_time_range_timezones.1
-  '
-  /* celery:posthog.celery.sync_insight_caching_state */
-  SELECT team_id,
-         date_diff('second', max(timestamp), now()) AS age
-  FROM events
-  WHERE timestamp > date_sub(DAY, 3, now())
-    AND timestamp < now()
-  GROUP BY team_id
-  ORDER BY age;
-  '
----
-# name: ClickhouseTestFunnelExperimentResults.test_experiment_flow_with_event_results_and_events_out_of_time_range_timezones.2
-  '
-  /* celery:posthog.celery.sync_insight_caching_state */
-  SELECT team_id,
-         date_diff('second', max(timestamp), now()) AS age
-  FROM events
-  WHERE timestamp > date_sub(DAY, 3, now())
-    AND timestamp < now()
-  GROUP BY team_id
-  ORDER BY age;
-  '
----
-# name: ClickhouseTestFunnelExperimentResults.test_experiment_flow_with_event_results_and_events_out_of_time_range_timezones.3
-  '
-  /* celery:posthog.celery.sync_insight_caching_state */
-  SELECT team_id,
-         date_diff('second', max(timestamp), now()) AS age
-  FROM events
-  WHERE timestamp > date_sub(DAY, 3, now())
-    AND timestamp < now()
-  GROUP BY team_id
-  ORDER BY age;
-  '
----
-# name: ClickhouseTestFunnelExperimentResults.test_experiment_flow_with_event_results_and_events_out_of_time_range_timezones.4
-  '
-=======
->>>>>>> 2e1a48bc
   /* user_id:0 request:_snapshot_ */
   SELECT groupArray(value)
   FROM
@@ -354,35 +292,7 @@
   GROUP BY prop
   '
 ---
-<<<<<<< HEAD
-# name: ClickhouseTestFunnelExperimentResults.test_experiment_flow_with_event_results_for_three_test_variants
-  '
-  /* user_id:63 celery:posthog.celery.sync_insight_caching_state */
-  SELECT team_id,
-         date_diff('second', max(timestamp), now()) AS age
-  FROM events
-  WHERE timestamp > date_sub(DAY, 3, now())
-    AND timestamp < now()
-  GROUP BY team_id
-  ORDER BY age;
-  '
----
-# name: ClickhouseTestFunnelExperimentResults.test_experiment_flow_with_event_results_for_three_test_variants.1
-  '
-  /* celery:posthog.celery.sync_insight_caching_state */
-  SELECT team_id,
-         date_diff('second', max(timestamp), now()) AS age
-  FROM events
-  WHERE timestamp > date_sub(DAY, 3, now())
-    AND timestamp < now()
-  GROUP BY team_id
-  ORDER BY age;
-  '
----
-# name: ClickhouseTestFunnelExperimentResults.test_experiment_flow_with_event_results_for_three_test_variants.2
-=======
 # name: ClickhouseTestFunnelExperimentResults.test_experiment_flow_with_event_results_and_events_out_of_time_range_timezones.2
->>>>>>> 2e1a48bc
   '
   /* celery:posthog.celery.sync_insight_caching_state */
   SELECT team_id,
@@ -496,59 +406,7 @@
   GROUP BY prop
   '
 ---
-<<<<<<< HEAD
-# name: ClickhouseTestFunnelExperimentResults.test_experiment_flow_with_event_results_with_hogql_aggregation
-  '
-  /* user_id:64 celery:posthog.celery.sync_insight_caching_state */
-  SELECT team_id,
-         date_diff('second', max(timestamp), now()) AS age
-  FROM events
-  WHERE timestamp > date_sub(DAY, 3, now())
-    AND timestamp < now()
-  GROUP BY team_id
-  ORDER BY age;
-  '
----
-# name: ClickhouseTestFunnelExperimentResults.test_experiment_flow_with_event_results_with_hogql_aggregation.1
-  '
-  /* celery:posthog.celery.sync_insight_caching_state */
-  SELECT team_id,
-         date_diff('second', max(timestamp), now()) AS age
-  FROM events
-  WHERE timestamp > date_sub(DAY, 3, now())
-    AND timestamp < now()
-  GROUP BY team_id
-  ORDER BY age;
-  '
----
-# name: ClickhouseTestFunnelExperimentResults.test_experiment_flow_with_event_results_with_hogql_aggregation.2
-  '
-  /* celery:posthog.celery.sync_insight_caching_state */
-  SELECT team_id,
-         date_diff('second', max(timestamp), now()) AS age
-  FROM events
-  WHERE timestamp > date_sub(DAY, 3, now())
-    AND timestamp < now()
-  GROUP BY team_id
-  ORDER BY age;
-  '
----
-# name: ClickhouseTestFunnelExperimentResults.test_experiment_flow_with_event_results_with_hogql_aggregation.3
-  '
-  /* celery:posthog.celery.sync_insight_caching_state */
-  SELECT team_id,
-         date_diff('second', max(timestamp), now()) AS age
-  FROM events
-  WHERE timestamp > date_sub(DAY, 3, now())
-    AND timestamp < now()
-  GROUP BY team_id
-  ORDER BY age;
-  '
----
-# name: ClickhouseTestFunnelExperimentResults.test_experiment_flow_with_event_results_with_hogql_aggregation.4
-=======
 # name: ClickhouseTestFunnelExperimentResults.test_experiment_flow_with_event_results_for_three_test_variants
->>>>>>> 2e1a48bc
   '
   /* user_id:0 request:_snapshot_ */
   SELECT groupArray(value)
@@ -640,11 +498,7 @@
 ---
 # name: ClickhouseTestFunnelExperimentResults.test_experiment_flow_with_event_results_for_three_test_variants.2
   '
-<<<<<<< HEAD
-  /* user_id:67 celery:posthog.celery.sync_insight_caching_state */
-=======
   /* celery:posthog.celery.sync_insight_caching_state */
->>>>>>> 2e1a48bc
   SELECT team_id,
          date_diff('second', max(timestamp), now()) AS age
   FROM events
@@ -1260,16 +1114,6 @@
 ---
 # name: ClickhouseTestTrendExperimentResults.test_experiment_flow_with_event_results_for_three_test_variants
   '
-<<<<<<< HEAD
-  /* user_id:68 celery:posthog.celery.sync_insight_caching_state */
-  SELECT team_id,
-         date_diff('second', max(timestamp), now()) AS age
-  FROM events
-  WHERE timestamp > date_sub(DAY, 3, now())
-    AND timestamp < now()
-  GROUP BY team_id
-  ORDER BY age;
-=======
   /* user_id:0 request:_snapshot_ */
   SELECT groupArray(value)
   FROM
@@ -1285,7 +1129,6 @@
      ORDER BY count DESC, value DESC
      LIMIT 25
      OFFSET 0)
->>>>>>> 2e1a48bc
   '
 ---
 # name: ClickhouseTestTrendExperimentResults.test_experiment_flow_with_event_results_for_three_test_variants.1
@@ -1461,11 +1304,7 @@
 ---
 # name: ClickhouseTestTrendExperimentResults.test_experiment_flow_with_event_results_out_of_timerange_timezone
   '
-<<<<<<< HEAD
-  /* user_id:70 celery:posthog.celery.sync_insight_caching_state */
-=======
   /* user_id:1 celery:posthog.celery.sync_insight_caching_state */
->>>>>>> 2e1a48bc
   SELECT team_id,
          date_diff('second', max(timestamp), now()) AS age
   FROM events
@@ -1662,11 +1501,7 @@
 ---
 # name: ClickhouseTestTrendExperimentResults.test_experiment_flow_with_event_results_with_hogql_filter
   '
-<<<<<<< HEAD
-  /* user_id:72 celery:posthog.celery.sync_insight_caching_state */
-=======
   /* user_id:3 celery:posthog.celery.sync_insight_caching_state */
->>>>>>> 2e1a48bc
   SELECT team_id,
          date_diff('second', max(timestamp), now()) AS age
   FROM events
