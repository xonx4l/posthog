--- conflicted
+++ resolved
@@ -176,15 +176,8 @@
         self.assertEqual(response[1]["breakdown_value"], "technology")
         self.assertEqual(response[1]["count"], 1)
 
-<<<<<<< HEAD
         filter = filter.with_data({"breakdown_value": "technology", "date_from": "2020-01-02", "date_to": "2020-01-03"})
-        entity = Entity({"id": "sign up", "name": "sign up", "type": "events", "order": 0,})
-=======
-        filter = filter.with_data(
-            {"breakdown_value": "technology", "date_from": "2020-01-02T00:00:00Z", "date_to": "2020-01-03"}
-        )
         entity = Entity({"id": "sign up", "name": "sign up", "type": "events", "order": 0})
->>>>>>> 5d2ad6c7
         res = self._get_trend_people(filter, entity)
 
         self.assertEqual(res[0]["distinct_ids"], ["person1"])
@@ -491,13 +484,8 @@
             self.assertEqual(response[0]["count"], 1)
             self.assertEqual(response[0]["data"], [0.0, 1.0, 0.0, 0.0, 0.0, 0.0, 0.0, 0.0, 0.0, 0.0, 0.0, 0.0])
 
-<<<<<<< HEAD
             filter = filter.with_data({"date_from": "2020-01-02", "date_to": "2020-01-02"})
-            entity = Entity({"id": "sign up", "name": "sign up", "type": "events", "order": 0,})
-=======
-            filter = filter.with_data({"date_from": "2020-01-02T00:00:00Z", "date_to": "2020-01-02T00:00:00Z"})
             entity = Entity({"id": "sign up", "name": "sign up", "type": "events", "order": 0})
->>>>>>> 5d2ad6c7
             res = self._get_trend_people(filter, entity)
 
             self.assertEqual(res[0]["distinct_ids"], ["person1"])