--- conflicted
+++ resolved
@@ -1,10 +1,5 @@
-<<<<<<< HEAD
 import { ReactNode } from 'react'
-import { useActions, useValues } from 'kea'
-=======
-import { PropsWithChildren, ReactNode } from 'react'
 import { useValues } from 'kea'
->>>>>>> 4201ae53
 
 import { insightLogic } from 'scenes/insights/insightLogic'
 import { insightDisplayConfigLogic } from './insightDisplayConfigLogic'
