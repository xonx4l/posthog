--- conflicted
+++ resolved
@@ -93,12 +93,9 @@
                     "$ref": "#/definitions/PersonsQuery"
                 },
                 {
-<<<<<<< HEAD
-=======
                     "$ref": "#/definitions/InsightPersonsQuery"
                 },
                 {
->>>>>>> ca7110d8
                     "$ref": "#/definitions/SessionsTimelineQuery"
                 },
                 {
@@ -2655,19 +2652,11 @@
             "additionalProperties": false,
             "properties": {
                 "after": {
-<<<<<<< HEAD
-                    "description": "Only fetch sessions that started after this timestamp",
-                    "type": "string"
-                },
-                "before": {
-                    "description": "Only fetch sessions that started before this timestamp",
-=======
                     "description": "Only fetch sessions that started after this timestamp (default: '-24h')",
                     "type": "string"
                 },
                 "before": {
                     "description": "Only fetch sessions that started before this timestamp (default: '+5s')",
->>>>>>> ca7110d8
                     "type": "string"
                 },
                 "kind": {
@@ -2675,11 +2664,7 @@
                     "type": "string"
                 },
                 "personId": {
-<<<<<<< HEAD
-                    "description": "Show sessions for a given person",
-=======
                     "description": "Fetch sessions only for a given person",
->>>>>>> ca7110d8
                     "type": "string"
                 },
                 "response": {
@@ -2687,11 +2672,7 @@
                     "description": "Cached query response"
                 }
             },
-<<<<<<< HEAD
-            "required": ["after", "before", "kind"],
-=======
             "required": ["kind"],
->>>>>>> ca7110d8
             "type": "object"
         },
         "SessionsTimelineQueryResponse": {
