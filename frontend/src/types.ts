--- conflicted
+++ resolved
@@ -3089,15 +3089,9 @@
     Backlink = 'ph-backlink',
     ReplayTimestamp = 'ph-replay-timestamp',
     Image = 'ph-image',
-<<<<<<< HEAD
     Map = 'ph-map',
     Properties = 'ph-properties',
     PersonFeed = 'ph-person-feed',
-=======
-    PersonFeed = 'ph-person-feed',
-    Properties = 'ph-properties',
-    Map = 'ph-map',
->>>>>>> ca7110d8
 }
 
 export type NotebookNodeResource = {
