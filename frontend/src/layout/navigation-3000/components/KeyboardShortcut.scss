--- conflicted
+++ resolved
@@ -22,10 +22,6 @@
         border-radius: 0.25rem;
         font-size: 0.625rem;
         padding: 0.125rem 0.25rem;
-<<<<<<< HEAD
-=======
-        text-transform: uppercase;
->>>>>>> b7501b15
     }
 
     .KeyboardShortcut--muted > & {
