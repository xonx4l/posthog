--- conflicted
+++ resolved
@@ -611,11 +611,6 @@
         --side: var(--bg-3000);
         background: var(--bg-3000);
         overflow: hidden; // Each area handles scrolling individually (e.g. navbar, scene, side panel)
-<<<<<<< HEAD
-
-        --shadow-elevation: var(--shadow-elevation-3000);
-=======
->>>>>>> f10da8b2
 
         * > {
             ::-webkit-scrollbar {
