import {
    Node,
    NodeViewWrapper,
    mergeAttributes,
    ReactNodeViewRenderer,
    NodeViewProps,
    getExtensionField,
} from '@tiptap/react'
import { memo, useCallback, useEffect, useRef, useState } from 'react'
import clsx from 'clsx'
import {
    IconClose,
    IconDragHandle,
    IconFilter,
    IconLink,
    IconPlus,
    IconUnfoldLess,
    IconUnfoldMore,
} from 'lib/lemon-ui/icons'
import { LemonButton } from '@posthog/lemon-ui'
import './NodeWrapper.scss'
import { LemonSkeleton } from 'lib/lemon-ui/LemonSkeleton'
import { BindLogic, BuiltLogic, useActions, useMountedLogic, useValues } from 'kea'
import { notebookLogic } from '../Notebook/notebookLogic'
import { useInView } from 'react-intersection-observer'
<<<<<<< HEAD
import { NotebookNodeResource, NotebookNodeType } from '~/types'
=======
import { NotebookNodeResource } from '~/types'
>>>>>>> ca7110d8
import { ErrorBoundary } from '~/layout/ErrorBoundary'
import { NotebookNodeContext, NotebookNodeLogicProps, notebookNodeLogic } from './notebookNodeLogic'
import { posthogNodePasteRule, useSyncedAttributes } from './utils'
import {
    KNOWN_NODES,
    NotebookNodeProps,
    CustomNotebookNodeAttributes,
    CreatePostHogWidgetNodeOptions,
    NodeWrapperProps,
} from '../Notebook/utils'
import { useWhyDidIRender } from 'lib/hooks/useWhyDidIRender'
import { NotebookNodeTitle } from './components/NotebookNodeTitle'
import { notebookNodeLogicType } from './notebookNodeLogicType'
<<<<<<< HEAD

// TODO: fix the typing of string to NotebookNodeType
const KNOWN_NODES: Record<string, CreatePostHogWidgetNodeOptions<any>> = {}

export interface NodeWrapperProps<T extends CustomNotebookNodeAttributes> {
    nodeType: NotebookNodeType
    Component: (props: NotebookNodeProps<T>) => JSX.Element | null

    // Meta properties - these should never be too advanced - more advanced should be done via updateAttributes in the component
    titlePlaceholder: string
    href?: string | ((attributes: NotebookNodeAttributes<T>) => string | undefined)

    // Sizing
    expandable?: boolean
    startExpanded?: boolean
    resizeable?: boolean | ((attributes: CustomNotebookNodeAttributes) => boolean)
    heightEstimate?: number | string
    minHeight?: number | string
    /** If true the metadata area will only show when hovered if in editing mode */
    autoHideMetadata?: boolean
    /** Expand the node if the component is clicked */
    expandOnClick?: boolean
    settings?: NotebookNodeSettings

    /** get the position in the notebook. If not set, we assume this is a side widget. TODO - make this more explicit */
    getPos?: () => number
}

function NodeWrapper<T extends CustomNotebookNodeAttributes>(
    props: NodeWrapperProps<T> & NotebookNodeProps<T> & Pick<NodeViewProps, 'selected'>
): JSX.Element {
=======
import { SlashCommandsPopover } from '../Notebook/SlashCommands'
import posthog from 'posthog-js'

function NodeWrapper<T extends CustomNotebookNodeAttributes>(props: NodeWrapperProps<T>): JSX.Element {
>>>>>>> ca7110d8
    const {
        nodeType,
        Component,
        selected,
        href,
        heightEstimate = '4rem',
        expandable = true,
        expandOnClick = true,
        autoHideMetadata = false,
        minHeight,
        getPos,
        attributes,
        updateAttributes,
        Settings = null,
    } = props

    useWhyDidIRender('NodeWrapper.props', props)

    const mountedNotebookLogic = useMountedLogic(notebookLogic)
<<<<<<< HEAD
    const { isEditable, editingNodeId } = useValues(notebookLogic)

    // nodeId can start null, but should then immediately be generated
    const nodeId = attributes.nodeId
    const nodeLogicProps: NotebookNodeLogicProps = {
        nodeType,
        attributes,
        updateAttributes,
        nodeId,
=======
    const { isEditable, editingNodeId, containerSize } = useValues(mountedNotebookLogic)
    const { unregisterNodeLogic } = useActions(notebookLogic)
    const [slashCommandsPopoverVisible, setSlashCommandsPopoverVisible] = useState<boolean>(false)

    const logicProps: NotebookNodeLogicProps = {
        ...props,
>>>>>>> ca7110d8
        notebookLogic: mountedNotebookLogic,
    }
<<<<<<< HEAD
    const nodeLogic = useMountedLogic(notebookNodeLogic(nodeLogicProps))
    const { resizeable, expanded, actions } = useValues(nodeLogic)
    const { setExpanded, deleteNode, toggleEditing, insertOrSelectNextLine } = useActions(nodeLogic)
=======

    // nodeId can start null, but should then immediately be generated
    const nodeLogic = useMountedLogic(notebookNodeLogic(logicProps))
    const { resizeable, expanded, actions, nodeId } = useValues(nodeLogic)
    const { setExpanded, deleteNode, toggleEditing, insertOrSelectNextLine } = useActions(nodeLogic)

    useEffect(() => {
        // TRICKY: child nodes mount the parent logic so we need to control the mounting / unmounting directly in this component
        return () => unregisterNodeLogic(nodeId)
    }, [])
>>>>>>> ca7110d8

    useWhyDidIRender('NodeWrapper.logicProps', {
        resizeable,
        expanded,
        actions,
        setExpanded,
        deleteNode,
        toggleEditing,
        mountedNotebookLogic,
    })

    const [ref, inView] = useInView({ triggerOnce: true })
    const contentRef = useRef<HTMLDivElement | null>(null)

    // If resizeable is true then the node attr "height" is required
    const height = attributes.height ?? heightEstimate

    const onResizeStart = useCallback((): void => {
        if (!resizeable) {
            return
        }
        const initialHeightAttr = contentRef.current?.style.height
        const onResizedEnd = (): void => {
            window.removeEventListener('mouseup', onResizedEnd)
            // css resize sets the style attr so we check that to detect changes. Resize obsserver doesn't trigger for style changes
            const heightAttr = contentRef.current?.style.height
            if (heightAttr && heightAttr !== initialHeightAttr) {
                updateAttributes({
                    height: contentRef.current?.clientHeight,
                } as any)
            }
        }

        window.addEventListener('mouseup', onResizedEnd)
    }, [resizeable, updateAttributes])

    const onActionsAreaClick = (): void => {
        // Clicking in the area of the actions without selecting a specific action likely indicates the user wants to
        // add new content below. If we are in editing mode, we should select the next line if there is one, otherwise
<<<<<<< HEAD
        insertOrSelectNextLine()
        // setTextSelection(getPos() + 1)
=======
        if (!slashCommandsPopoverVisible) {
            insertOrSelectNextLine()
        }
>>>>>>> ca7110d8
    }

    const parsedHref = typeof href === 'function' ? href(attributes) : href

    // Element is resizable if resizable is set to true. If expandable is set to true then is is only resizable if expanded is true
    const isResizeable = resizeable && (!expandable || expanded)
    const isDraggable = !!(isEditable && getPos)
<<<<<<< HEAD
    const isWidget = !getPos
=======
>>>>>>> ca7110d8

    return (
        <NotebookNodeContext.Provider value={nodeLogic}>
            <BindLogic logic={notebookNodeLogic} props={logicProps}>
                <NodeViewWrapper as="div">
                    <div
                        ref={ref}
                        className={clsx(nodeType, 'NotebookNode', {
                            'NotebookNode--auto-hide-metadata': autoHideMetadata,
<<<<<<< HEAD
                            'NotebookNode--has-actions': getPos && isEditable && actions.length,
=======
                            'NotebookNode--editable': getPos && isEditable,
                            'NotebookNode--selected': isEditable && selected,
                            'NotebookNode--active': slashCommandsPopoverVisible,
>>>>>>> ca7110d8
                        })}
                    >
                        <div className="NotebookNode__box">
                            <ErrorBoundary>
                                {!inView ? (
                                    <>
                                        <div className="h-4" /> {/* Placeholder for the drag handle */}
                                        {/* eslint-disable-next-line react/forbid-dom-props */}
                                        <div style={{ height: heightEstimate }}>
                                            <LemonSkeleton className="h-full" />
                                        </div>
                                    </>
                                ) : (
                                    <>
                                        <div className="NotebookNode__meta" data-drag-handle>
                                            <div className="flex items-center flex-1 overflow-hidden">
                                                {isDraggable && (
                                                    <IconDragHandle className="cursor-move text-base shrink-0" />
                                                )}
                                                <NotebookNodeTitle />
                                            </div>

                                            <div className="flex space-x-1">
                                                {parsedHref && (
                                                    <LemonButton size="small" icon={<IconLink />} to={parsedHref} />
                                                )}

                                                {expandable && (
                                                    <LemonButton
                                                        onClick={() => setExpanded(!expanded)}
                                                        size="small"
                                                        icon={expanded ? <IconUnfoldLess /> : <IconUnfoldMore />}
                                                    />
                                                )}

                                                {!isWidget && isEditable ? (
                                                    <>
                                                        {Settings ? (
                                                            <LemonButton
                                                                onClick={() => toggleEditing()}
                                                                size="small"
                                                                icon={<IconFilter />}
                                                                active={editingNodeId === nodeId}
                                                            />
                                                        ) : null}

                                                        <LemonButton
                                                            onClick={() => deleteNode()}
                                                            size="small"
                                                            status="danger"
                                                            icon={<IconClose />}
                                                        />
                                                    </>
                                                ) : null}
                                            </div>
                                        </div>

                                        {Settings && editingNodeId === nodeId && containerSize === 'small' ? (
                                            <div className="NotebookNode__settings">
                                                <Settings
                                                    key={nodeId}
                                                    attributes={attributes}
                                                    updateAttributes={updateAttributes}
                                                />
                                            </div>
                                        ) : null}

                                        <div
                                            ref={contentRef}
                                            className={clsx(
                                                'NotebookNode__content flex flex-col relative z-0 overflow-hidden',
                                                isEditable && isResizeable && 'resize-y'
                                            )}
                                            // eslint-disable-next-line react/forbid-dom-props
                                            style={isResizeable ? { height, minHeight } : {}}
                                            onClick={!expanded && expandOnClick ? () => setExpanded(true) : undefined}
                                            onMouseDown={onResizeStart}
                                        >
                                            <Component attributes={attributes} updateAttributes={updateAttributes} />
                                        </div>
                                    </>
                                )}
                            </ErrorBoundary>
                        </div>
                        <div
                            className="NotebookNode__gap"
                            // UX improvement so that the actions don't get in the way of the cursor
                            onClick={() => onActionsAreaClick()}
                        >
<<<<<<< HEAD
                            {!isWidget && isEditable && actions.length ? (
                                <>
                                    {actions.map((x, i) => (
                                        <LemonButton
                                            key={i}
                                            type="secondary"
                                            status="primary"
                                            size="small"
                                            icon={x.icon ?? <IconPlusMini />}
=======
                            {getPos && isEditable ? (
                                <>
                                    <SlashCommandsPopover
                                        mode="add"
                                        getPos={() => getPos() + 1}
                                        visible={slashCommandsPopoverVisible}
                                        onClose={() => setSlashCommandsPopoverVisible(false)}
                                    >
                                        <LemonButton
                                            size="xsmall"
                                            type="secondary"
                                            status="primary"
                                            icon={<IconPlus />}
                                            onClick={(e) => {
                                                e.stopPropagation()
                                                setSlashCommandsPopoverVisible(true)
                                            }}
                                        />
                                    </SlashCommandsPopover>
                                    {actions.map((x, i) => (
                                        <LemonButton
                                            key={i}
                                            size="xsmall"
                                            type="secondary"
                                            status="primary"
                                            icon={x.icon ?? <IconPlus />}
>>>>>>> ca7110d8
                                            onClick={(e) => {
                                                e.stopPropagation()
                                                x.onClick()
                                            }}
                                        >
                                            {x.text}
                                        </LemonButton>
                                    ))}
                                </>
                            ) : null}
                        </div>
                    </div>
                </NodeViewWrapper>
            </BindLogic>
        </NotebookNodeContext.Provider>
    )
}

export const MemoizedNodeWrapper = memo(NodeWrapper) as typeof NodeWrapper

export function createPostHogWidgetNode<T extends CustomNotebookNodeAttributes>(
    options: CreatePostHogWidgetNodeOptions<T>
): Node {
    const { Component, pasteOptions, attributes, serializedText, ...wrapperProps } = options

    KNOWN_NODES[wrapperProps.nodeType] = options

<<<<<<< HEAD
export function createPostHogWidgetNode<T extends CustomNotebookNodeAttributes>(
    options: CreatePostHogWidgetNodeOptions<T>
): Node {
    const { Component, pasteOptions, attributes, serializedText, ...wrapperProps } = options

    KNOWN_NODES[wrapperProps.nodeType] = options

=======
>>>>>>> ca7110d8
    // NOTE: We use NodeViewProps here as we convert them to NotebookNodeProps
    const WrappedComponent = (props: NodeViewProps): JSX.Element => {
        useWhyDidIRender('NodeWrapper(WrappedComponent)', props)
        const [attributes, updateAttributes] = useSyncedAttributes<T>(props)

        if (props.node.attrs.nodeId === null) {
            // TODO only wrapped in setTimeout because of the flushSync bug
            setTimeout(() => {
                props.updateAttributes({
                    nodeId: attributes.nodeId,
                })
            }, 0)
        }

        useEffect(() => {
            if (props.node.attrs.nodeId === null) {
                posthog.capture('notebook node added', { node_type: props.node.type.name })
            }
        }, [props.node.attrs.nodeId])

        const nodeProps: NotebookNodeProps<T> & Omit<NodeViewProps, 'attributes' | 'updateAttributes'> = {
            ...props,
            attributes,
            updateAttributes,
        }

        return <MemoizedNodeWrapper Component={Component} {...nodeProps} {...wrapperProps} />
    }

    return Node.create({
        name: wrapperProps.nodeType,
        group: 'block',
        atom: true,
        draggable: true,

        serializedText: serializedText,

        extendNodeSchema(extension) {
            const context = {
                name: extension.name,
                options: extension.options,
                storage: extension.storage,
            }
            return {
                serializedText: getExtensionField(extension, 'serializedText', context),
            }
        },

        addAttributes() {
            return {
                height: {},
                title: {},
                nodeId: {
                    default: null,
                },
                __init: { default: null },
                children: {},
                ...attributes,
            }
        },

        parseHTML() {
            return [
                {
                    tag: wrapperProps.nodeType,
                },
            ]
        },

        renderHTML({ HTMLAttributes }) {
            return [wrapperProps.nodeType, mergeAttributes(HTMLAttributes)]
        },

        addNodeView() {
            return ReactNodeViewRenderer(WrappedComponent)
        },

        addPasteRules() {
            return pasteOptions
                ? [
                      posthogNodePasteRule({
                          editor: this.editor,
                          type: this.type,
                          ...pasteOptions,
                      }),
                  ]
                : []
        },
    })
}

export const NotebookNodeChildRenderer = ({
    nodeLogic,
    content,
}: {
<<<<<<< HEAD
    nodeLogic: notebookNodeLogicType
=======
    nodeLogic: BuiltLogic<notebookNodeLogicType>
>>>>>>> ca7110d8
    content: NotebookNodeResource
}): JSX.Element => {
    const options = KNOWN_NODES[content.type]

<<<<<<< HEAD
    // TODO: Save updated attributes to parent node
    // TODO: Support deletion of nodes
    // TODO: Check that node logics are unmounted when removed (from the list of logics)
=======
    // eslint-disable-next-line no-console
    console.log(nodeLogic)
    // TODO: Respect attr changes

    // TODO: Allow deletion
>>>>>>> ca7110d8

    return (
        <MemoizedNodeWrapper
            {...options}
<<<<<<< HEAD
=======
            // parentNodeLogic={nodeLogic}
>>>>>>> ca7110d8
            Component={options.Component}
            nodeType={content.type}
            titlePlaceholder={options.titlePlaceholder}
            attributes={content.attrs}
            updateAttributes={(newAttrs) => {
<<<<<<< HEAD
=======
                // eslint-disable-next-line no-console
>>>>>>> ca7110d8
                console.log('updated called (TODO)', newAttrs)
            }}
            selected={false}
        />
    )
<<<<<<< HEAD
    // return
=======
>>>>>>> ca7110d8
}<|MERGE_RESOLUTION|>--- conflicted
+++ resolved
@@ -23,11 +23,7 @@
 import { BindLogic, BuiltLogic, useActions, useMountedLogic, useValues } from 'kea'
 import { notebookLogic } from '../Notebook/notebookLogic'
 import { useInView } from 'react-intersection-observer'
-<<<<<<< HEAD
-import { NotebookNodeResource, NotebookNodeType } from '~/types'
-=======
 import { NotebookNodeResource } from '~/types'
->>>>>>> ca7110d8
 import { ErrorBoundary } from '~/layout/ErrorBoundary'
 import { NotebookNodeContext, NotebookNodeLogicProps, notebookNodeLogic } from './notebookNodeLogic'
 import { posthogNodePasteRule, useSyncedAttributes } from './utils'
@@ -41,44 +37,10 @@
 import { useWhyDidIRender } from 'lib/hooks/useWhyDidIRender'
 import { NotebookNodeTitle } from './components/NotebookNodeTitle'
 import { notebookNodeLogicType } from './notebookNodeLogicType'
-<<<<<<< HEAD
-
-// TODO: fix the typing of string to NotebookNodeType
-const KNOWN_NODES: Record<string, CreatePostHogWidgetNodeOptions<any>> = {}
-
-export interface NodeWrapperProps<T extends CustomNotebookNodeAttributes> {
-    nodeType: NotebookNodeType
-    Component: (props: NotebookNodeProps<T>) => JSX.Element | null
-
-    // Meta properties - these should never be too advanced - more advanced should be done via updateAttributes in the component
-    titlePlaceholder: string
-    href?: string | ((attributes: NotebookNodeAttributes<T>) => string | undefined)
-
-    // Sizing
-    expandable?: boolean
-    startExpanded?: boolean
-    resizeable?: boolean | ((attributes: CustomNotebookNodeAttributes) => boolean)
-    heightEstimate?: number | string
-    minHeight?: number | string
-    /** If true the metadata area will only show when hovered if in editing mode */
-    autoHideMetadata?: boolean
-    /** Expand the node if the component is clicked */
-    expandOnClick?: boolean
-    settings?: NotebookNodeSettings
-
-    /** get the position in the notebook. If not set, we assume this is a side widget. TODO - make this more explicit */
-    getPos?: () => number
-}
-
-function NodeWrapper<T extends CustomNotebookNodeAttributes>(
-    props: NodeWrapperProps<T> & NotebookNodeProps<T> & Pick<NodeViewProps, 'selected'>
-): JSX.Element {
-=======
 import { SlashCommandsPopover } from '../Notebook/SlashCommands'
 import posthog from 'posthog-js'
 
 function NodeWrapper<T extends CustomNotebookNodeAttributes>(props: NodeWrapperProps<T>): JSX.Element {
->>>>>>> ca7110d8
     const {
         nodeType,
         Component,
@@ -98,31 +60,14 @@
     useWhyDidIRender('NodeWrapper.props', props)
 
     const mountedNotebookLogic = useMountedLogic(notebookLogic)
-<<<<<<< HEAD
-    const { isEditable, editingNodeId } = useValues(notebookLogic)
-
-    // nodeId can start null, but should then immediately be generated
-    const nodeId = attributes.nodeId
-    const nodeLogicProps: NotebookNodeLogicProps = {
-        nodeType,
-        attributes,
-        updateAttributes,
-        nodeId,
-=======
     const { isEditable, editingNodeId, containerSize } = useValues(mountedNotebookLogic)
     const { unregisterNodeLogic } = useActions(notebookLogic)
     const [slashCommandsPopoverVisible, setSlashCommandsPopoverVisible] = useState<boolean>(false)
 
     const logicProps: NotebookNodeLogicProps = {
         ...props,
->>>>>>> ca7110d8
         notebookLogic: mountedNotebookLogic,
     }
-<<<<<<< HEAD
-    const nodeLogic = useMountedLogic(notebookNodeLogic(nodeLogicProps))
-    const { resizeable, expanded, actions } = useValues(nodeLogic)
-    const { setExpanded, deleteNode, toggleEditing, insertOrSelectNextLine } = useActions(nodeLogic)
-=======
 
     // nodeId can start null, but should then immediately be generated
     const nodeLogic = useMountedLogic(notebookNodeLogic(logicProps))
@@ -133,7 +78,6 @@
         // TRICKY: child nodes mount the parent logic so we need to control the mounting / unmounting directly in this component
         return () => unregisterNodeLogic(nodeId)
     }, [])
->>>>>>> ca7110d8
 
     useWhyDidIRender('NodeWrapper.logicProps', {
         resizeable,
@@ -173,14 +117,9 @@
     const onActionsAreaClick = (): void => {
         // Clicking in the area of the actions without selecting a specific action likely indicates the user wants to
         // add new content below. If we are in editing mode, we should select the next line if there is one, otherwise
-<<<<<<< HEAD
-        insertOrSelectNextLine()
-        // setTextSelection(getPos() + 1)
-=======
         if (!slashCommandsPopoverVisible) {
             insertOrSelectNextLine()
         }
->>>>>>> ca7110d8
     }
 
     const parsedHref = typeof href === 'function' ? href(attributes) : href
@@ -188,10 +127,6 @@
     // Element is resizable if resizable is set to true. If expandable is set to true then is is only resizable if expanded is true
     const isResizeable = resizeable && (!expandable || expanded)
     const isDraggable = !!(isEditable && getPos)
-<<<<<<< HEAD
-    const isWidget = !getPos
-=======
->>>>>>> ca7110d8
 
     return (
         <NotebookNodeContext.Provider value={nodeLogic}>
@@ -201,13 +136,9 @@
                         ref={ref}
                         className={clsx(nodeType, 'NotebookNode', {
                             'NotebookNode--auto-hide-metadata': autoHideMetadata,
-<<<<<<< HEAD
-                            'NotebookNode--has-actions': getPos && isEditable && actions.length,
-=======
                             'NotebookNode--editable': getPos && isEditable,
                             'NotebookNode--selected': isEditable && selected,
                             'NotebookNode--active': slashCommandsPopoverVisible,
->>>>>>> ca7110d8
                         })}
                     >
                         <div className="NotebookNode__box">
@@ -243,7 +174,7 @@
                                                     />
                                                 )}
 
-                                                {!isWidget && isEditable ? (
+                                                {isEditable ? (
                                                     <>
                                                         {Settings ? (
                                                             <LemonButton
@@ -297,17 +228,6 @@
                             // UX improvement so that the actions don't get in the way of the cursor
                             onClick={() => onActionsAreaClick()}
                         >
-<<<<<<< HEAD
-                            {!isWidget && isEditable && actions.length ? (
-                                <>
-                                    {actions.map((x, i) => (
-                                        <LemonButton
-                                            key={i}
-                                            type="secondary"
-                                            status="primary"
-                                            size="small"
-                                            icon={x.icon ?? <IconPlusMini />}
-=======
                             {getPos && isEditable ? (
                                 <>
                                     <SlashCommandsPopover
@@ -334,7 +254,6 @@
                                             type="secondary"
                                             status="primary"
                                             icon={x.icon ?? <IconPlus />}
->>>>>>> ca7110d8
                                             onClick={(e) => {
                                                 e.stopPropagation()
                                                 x.onClick()
@@ -362,16 +281,6 @@
 
     KNOWN_NODES[wrapperProps.nodeType] = options
 
-<<<<<<< HEAD
-export function createPostHogWidgetNode<T extends CustomNotebookNodeAttributes>(
-    options: CreatePostHogWidgetNodeOptions<T>
-): Node {
-    const { Component, pasteOptions, attributes, serializedText, ...wrapperProps } = options
-
-    KNOWN_NODES[wrapperProps.nodeType] = options
-
-=======
->>>>>>> ca7110d8
     // NOTE: We use NodeViewProps here as we convert them to NotebookNodeProps
     const WrappedComponent = (props: NodeViewProps): JSX.Element => {
         useWhyDidIRender('NodeWrapper(WrappedComponent)', props)
@@ -467,50 +376,30 @@
     nodeLogic,
     content,
 }: {
-<<<<<<< HEAD
-    nodeLogic: notebookNodeLogicType
-=======
     nodeLogic: BuiltLogic<notebookNodeLogicType>
->>>>>>> ca7110d8
     content: NotebookNodeResource
 }): JSX.Element => {
     const options = KNOWN_NODES[content.type]
 
-<<<<<<< HEAD
-    // TODO: Save updated attributes to parent node
-    // TODO: Support deletion of nodes
-    // TODO: Check that node logics are unmounted when removed (from the list of logics)
-=======
     // eslint-disable-next-line no-console
     console.log(nodeLogic)
     // TODO: Respect attr changes
 
     // TODO: Allow deletion
->>>>>>> ca7110d8
 
     return (
         <MemoizedNodeWrapper
             {...options}
-<<<<<<< HEAD
-=======
             // parentNodeLogic={nodeLogic}
->>>>>>> ca7110d8
             Component={options.Component}
             nodeType={content.type}
             titlePlaceholder={options.titlePlaceholder}
             attributes={content.attrs}
             updateAttributes={(newAttrs) => {
-<<<<<<< HEAD
-=======
                 // eslint-disable-next-line no-console
->>>>>>> ca7110d8
                 console.log('updated called (TODO)', newAttrs)
             }}
             selected={false}
         />
     )
-<<<<<<< HEAD
-    // return
-=======
->>>>>>> ca7110d8
 }