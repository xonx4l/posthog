import { createPostHogWidgetNode } from 'scenes/notebooks/Nodes/NodeWrapper'
import { NotebookNodeType, PropertyDefinitionType } from '~/types'
import { useActions, useValues } from 'kea'
import { LemonDivider } from '@posthog/lemon-ui'
import { urls } from 'scenes/urls'
import { PersonIcon, TZLabel } from '@posthog/apps-common'
import { personLogic } from 'scenes/persons/personLogic'
import { PropertiesTable } from 'lib/components/PropertiesTable'
import { LemonSkeleton } from 'lib/lemon-ui/LemonSkeleton'
import { notebookNodeLogic } from './notebookNodeLogic'
import { NotebookNodeProps } from '../Notebook/utils'
import { asDisplay } from 'scenes/persons/person-utils'
import { useEffect } from 'react'
import { PropertyIcon } from 'lib/components/PropertyIcon'
import clsx from 'clsx'
import { NodeKind } from '~/queries/schema'
import { NotFound } from 'lib/components/NotFound'

const Component = ({ attributes }: NotebookNodeProps<NotebookNodePersonAttributes>): JSX.Element => {
    const { id } = attributes

    const logic = personLogic({ id })
    const { person, personLoading } = useValues(logic)
    const { expanded } = useValues(notebookNodeLogic)
    const { setExpanded, setActions, insertAfter } = useActions(notebookNodeLogic)
    const { setTitlePlaceholder } = useActions(notebookNodeLogic)

    useEffect(() => {
        const title = person ? `Person: ${asDisplay(person)}` : 'Person'
        setTitlePlaceholder(title)
        setActions([
            {
                text: 'Events',
                onClick: () => {
                    setExpanded(false)
                    insertAfter({
                        type: NotebookNodeType.Query,
                        attrs: {
                            title: `Events for ${title}`,
                            query: {
                                kind: NodeKind.DataTableNode,
                                source: {
                                    kind: NodeKind.EventsQuery,
                                    select: [
                                        '*',
                                        'event',
                                        'person',
                                        'coalesce(properties.$current_url, properties.$screen_name) -- Url / Screen',
                                        'properties.$lib',
                                        'timestamp',
                                    ],
                                    personId: person?.uuid,
                                    after: '-24h',
                                },
                            },
                        },
                    })
                },
            },
        ])
    }, [person])

    const iconPropertyKeys = ['$geoip_country_code', '$browser', '$device_type', '$os']
    const iconProperties = person?.properties || {}

    const propertyIcons = (
        <div className="flex flex-row flex-nowrap shrink-0 gap-1 h-4 ph-no-capture">
            {!personLoading ? (
                iconPropertyKeys.map((property) => {
                    let value = iconProperties?.[property]
                    if (property === '$device_type') {
                        value = iconProperties?.['$device_type'] || iconProperties?.['$initial_device_type']
                    }

                    let tooltipValue = value
                    if (property === '$geoip_country_code') {
                        tooltipValue = `${iconProperties?.['$geoip_country_name']} (${value})`
                    }

                    return (
                        <PropertyIcon
                            key={property}
                            className={'text-muted-alt'}
                            property={property}
                            value={value}
                            tooltipTitle={() => (
                                <div className="text-center">
                                    <span className="font-medium">{tooltipValue ?? 'N/A'}</span>
                                </div>
                            )}
                        />
                    )
                })
            ) : (
                <LemonSkeleton className="w-18 my-1" />
            )}
        </div>
    )

    if (!person && !personLoading) {
        return <NotFound object="person" />
    }

    return (
        <div className="flex flex-col overflow-hidden">
            <div
                className={clsx(
                    'p-4 flex-0 flex gap-2 justify-between min-h-20 items-center',
                    !expanded && 'cursor-pointer'
                )}
            >
                {personLoading ? (
                    <LemonSkeleton className="h-6" />
                ) : (
                    <>
                        <div className="flex gap-2">
                            <PersonIcon person={person} size="xl" />
                            <div>
                                <div className="font-semibold">{asDisplay(person)}</div>
                                <div>{propertyIcons}</div>
                            </div>
                        </div>

                        {person ? (
                            <div>
                                <span className="text-muted">First seen:</span>{' '}
                                {person.created_at ? <TZLabel time={person.created_at} /> : 'unknown'}
                            </div>
                        ) : null}
                    </>
                )}
            </div>

            {expanded && (
                <>
                    <LemonDivider className="my-0 mx-2" />
                    <div className="flex-1 p-2 overflow-y-auto">
                        <PropertiesTable
                            type={PropertyDefinitionType.Person}
                            properties={person?.properties}
                            filterable
                            searchable
                        />
                    </div>
                </>
            )}
        </div>
    )
}

type NotebookNodePersonAttributes = {
    id: string
}

export const NotebookNodePerson = createPostHogWidgetNode<NotebookNodePersonAttributes>({
    nodeType: NotebookNodeType.Person,
    titlePlaceholder: 'Person',
    Component,
    heightEstimate: 300,
    minHeight: '5rem',
<<<<<<< HEAD
=======
    startExpanded: false,
>>>>>>> ca7110d8
    href: (attrs) => urls.personByDistinctId(attrs.id),
    resizeable: true,
    attributes: {
        id: {},
    },
    pasteOptions: {
        find: urls.personByDistinctId('(.+)', false),
        getAttributes: async (match) => {
            return { id: match[1] }
        },
    },
    serializedText: (attrs) => {
        const personTitle = attrs?.title || ''
        const personId = attrs?.id || ''
        return `${personTitle} ${personId}`.trim()
    },
})<|MERGE_RESOLUTION|>--- conflicted
+++ resolved
@@ -158,10 +158,7 @@
     Component,
     heightEstimate: 300,
     minHeight: '5rem',
-<<<<<<< HEAD
-=======
     startExpanded: false,
->>>>>>> ca7110d8
     href: (attrs) => urls.personByDistinctId(attrs.id),
     resizeable: true,
     attributes: {
