--- conflicted
+++ resolved
@@ -1,13 +1,9 @@
 .NotebookNode {
-    --notebook-node-meta-height: 2.25rem;
-    --notebook-node-meta-padding: 0 0.5rem;
+    --notebook-node-meta-height: 2.5rem;
+    --notebook-node-meta-padding: 0.25rem;
     --border-color: var(--border);
 
     transform: translate3d(0, 0, 0);
-<<<<<<< HEAD
-    margin: 0px;
-=======
->>>>>>> ca7110d8
 
     .NotebookNode__box {
         transform: translate3d(0, 0, 0);
@@ -47,20 +43,6 @@
         overflow: hidden;
         transition: all 150ms linear 1000ms;
         opacity: 0;
-<<<<<<< HEAD
-        height: 1rem;
-        align-items: center;
-    }
-
-    &--has-actions {
-        &:hover,
-        &--selected {
-            .NotebookNode__gap {
-                opacity: 1;
-                height: 2.5rem;
-                transition: all 150ms linear;
-            }
-=======
         height: 1.25rem;
         align-items: center;
     }
@@ -71,7 +53,6 @@
             opacity: 1;
             height: 2rem;
             transition: all 150ms linear;
->>>>>>> ca7110d8
         }
     }
 
