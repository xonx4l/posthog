--- conflicted
+++ resolved
@@ -29,20 +29,11 @@
 import { NotebookNodeMessages, NotebookNodeMessagesListeners } from './messaging/notebook-node-messages'
 
 export type NotebookNodeLogicProps = {
-<<<<<<< HEAD
-    nodeId: string
-    nodeType: NotebookNodeType
-    notebookLogic: BuiltLogic<notebookLogicType>
-    getPos?: () => number
-    resizeable: boolean | ((attributes: CustomNotebookNodeAttributes) => boolean)
-    settings: NotebookNodeSettings
-=======
     nodeType: NotebookNodeType
     notebookLogic: BuiltLogic<notebookLogicType>
     getPos?: () => number
     resizeable?: boolean | ((attributes: CustomNotebookNodeAttributes) => boolean)
     Settings?: NotebookNodeSettings
->>>>>>> ca7110d8
     messageListeners?: NotebookNodeMessagesListeners
     startExpanded?: boolean
     titlePlaceholder: string
@@ -129,12 +120,8 @@
         notebookLogic: [(_, p) => [p.notebookLogic], (notebookLogic) => notebookLogic],
         nodeAttributes: [(_, p) => [p.attributes], (nodeAttributes) => nodeAttributes],
         nodeId: [(_, p) => [p.attributes], (nodeAttributes): string => nodeAttributes.nodeId],
-<<<<<<< HEAD
-        settings: [(_, p) => [p.settings], (settings) => settings],
-=======
         Settings: [() => [(_, props) => props], (props): NotebookNodeSettings | null => props.Settings ?? null],
 
->>>>>>> ca7110d8
         title: [
             (s) => [s.titlePlaceholder, s.nodeAttributes],
             (titlePlaceholder, nodeAttributes) => nodeAttributes.title || titlePlaceholder,
@@ -189,11 +176,7 @@
 
             const logic = values.notebookLogic
             logic.values.editor?.deleteRange({ from: props.getPos(), to: props.getPos() + 1 }).run()
-<<<<<<< HEAD
-            if (values.notebookLogic.values.editingNodeId === props.nodeId) {
-=======
             if (values.notebookLogic.values.editingNodeId === values.nodeId) {
->>>>>>> ca7110d8
                 values.notebookLogic.actions.setEditingNodeId(null)
             }
         },
@@ -242,11 +225,7 @@
                 return
             }
 
-<<<<<<< HEAD
-            if (!values.nextNode || values.nextNode.type.name !== 'paragraph') {
-=======
             if (!values.nextNode || !values.nextNode.isTextblock) {
->>>>>>> ca7110d8
                 actions.insertAfter({
                     type: 'paragraph',
                 })
