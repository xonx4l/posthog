// Helpers for Kea issue with double importing
import { LemonButtonProps } from '@posthog/lemon-ui'
import {
    ChainedCommands as EditorCommands,
    Editor as TTEditor,
    FocusPosition as EditorFocusPosition,
    getText,
    JSONContent as TTJSONContent,
    Range as EditorRange,
    TextSerializer,
    ExtendedRegExpMatchArray,
    Attribute,
} from '@tiptap/core'
import { Node as PMNode } from '@tiptap/pm/model'
import { NotebookNodeResource, NotebookNodeType } from '~/types'
<<<<<<< HEAD
=======
import { NotebookNodeLogicProps } from '../Nodes/notebookNodeLogic'

// TODO: fix the typing of string to NotebookNodeType
export const KNOWN_NODES: Record<string, CreatePostHogWidgetNodeOptions<any>> = {}

export type CreatePostHogWidgetNodeOptions<T extends CustomNotebookNodeAttributes> = Omit<
    NodeWrapperProps<T>,
    'updateAttributes'
> & {
    Component: (props: NotebookNodeProps<T>) => JSX.Element | null
    pasteOptions?: {
        find: string
        getAttributes: (match: ExtendedRegExpMatchArray) => Promise<T | null | undefined> | T | null | undefined
    }
    attributes: Record<keyof T, Partial<Attribute>>
    serializedText?: (attributes: NotebookNodeAttributes<T>) => string
}

export type NodeWrapperProps<T extends CustomNotebookNodeAttributes> = Omit<NotebookNodeLogicProps, 'notebookLogic'> &
    NotebookNodeProps<T> & {
        Component: (props: NotebookNodeProps<T>) => JSX.Element | null

        // View only props
        href?: string | ((attributes: NotebookNodeAttributes<T>) => string | undefined)
        expandable?: boolean
        selected?: boolean
        heightEstimate?: number | string
        minHeight?: number | string
        /** If true the metadata area will only show when hovered if in editing mode */
        autoHideMetadata?: boolean
        /** Expand the node if the component is clicked */
        expandOnClick?: boolean
    }
>>>>>>> ca7110d8

export interface Node extends PMNode {}
export interface JSONContent extends TTJSONContent {}

export {
    ChainedCommands as EditorCommands,
    Range as EditorRange,
    FocusPosition as EditorFocusPosition,
} from '@tiptap/core'

export type CustomNotebookNodeAttributes = Record<string, any>

export type NotebookNodeAttributes<T extends CustomNotebookNodeAttributes> = T & {
    nodeId: string
    height?: string | number
    title?: string
    __init?: {
        expanded?: boolean
        showSettings?: boolean
    }
    // TODO: Type this more specifically to be our supported nodes only
    children?: NotebookNodeResource[]
}

// NOTE: Pushes users to use the parsed "attributes" instead
export type NotebookNode = Omit<PMNode, 'attrs'>

export type NotebookNodeAttributeProperties<T extends CustomNotebookNodeAttributes> = {
    attributes: NotebookNodeAttributes<T>
    updateAttributes: (attributes: Partial<NotebookNodeAttributes<T>>) => void
}

export type NotebookNodeProps<T extends CustomNotebookNodeAttributes> = NotebookNodeAttributeProperties<T>

export type NotebookNodeSettings =
    // using 'any' here shouldn't be necessary but, I couldn't figure out how to set a generic on the notebookNodeLogic props
    (({ attributes, updateAttributes }: NotebookNodeAttributeProperties<any>) => JSX.Element) | null

export type NotebookNodeAction = Pick<LemonButtonProps, 'icon'> & {
    text: string
    onClick: () => void
}

export interface NotebookEditor {
    getJSON: () => JSONContent
    getText: () => string
    getEndPosition: () => number
    getSelectedNode: () => Node | null
    getCurrentPosition: () => number
    getAdjacentNodes: (pos: number) => { previous: Node | null; next: Node | null }
    setEditable: (editable: boolean) => void
    setContent: (content: JSONContent) => void
    setSelection: (position: number) => void
    setTextSelection: (position: number | EditorRange) => void
    focus: (position?: EditorFocusPosition) => void
    chain: () => EditorCommands
    destroy: () => void
    deleteRange: (range: EditorRange) => EditorCommands
    insertContent: (content: JSONContent) => void
    insertContentAfterNode: (position: number, content: JSONContent) => void
    pasteContent: (position: number, text: string) => void
    findNode: (position: number) => Node | null
    findNodePositionByAttrs: (attrs: Record<string, any>) => any
    nextNode: (position: number) => { node: Node; position: number } | null
    hasChildOfType: (node: Node, type: string) => boolean
    scrollToSelection: () => void
    scrollToPosition: (position: number) => void
}

// Loosely based on https://github.com/ueberdosis/tiptap/blob/develop/packages/extension-floating-menu/src/floating-menu-plugin.ts#LL38C3-L55C4
export const isCurrentNodeEmpty = (editor: TTEditor): boolean => {
    const selection = editor.state.selection
    const { $anchor, empty } = selection
    const isEmptyTextBlock =
        $anchor.parent.isTextblock &&
        !$anchor.parent.type.spec.code &&
        $anchor.depth <= 1 &&
        !textContent($anchor.parent)

    if (empty && isEmptyTextBlock) {
        return true
    }

    return false
}

export const textContent = (node: any): string => {
    // we've extended the node schema to support a custom serializedText function
    // each custom node type needs to implement this function, or have an alternative in the map below
    const customOrTitleSerializer: TextSerializer = (props): string => {
        // TipTap chooses whether to add a separator based on a couple of factors
        // but, we always want a separator since this text is for search purposes
        const serializedText = props.node.type.spec.serializedText?.(props.node.attrs) || props.node.attrs?.title || ''
        if (serializedText.length > 0 && serializedText[serializedText.length - 1] !== '\n') {
            return serializedText + '\n'
        }
        return serializedText
    }

    // we want the type system to complain if we forget to add a custom serializer
    const customNodeTextSerializers: Record<NotebookNodeType, TextSerializer> = {
        'ph-backlink': customOrTitleSerializer,
        'ph-early-access-feature': customOrTitleSerializer,
        'ph-experiment': customOrTitleSerializer,
        'ph-feature-flag': customOrTitleSerializer,
        'ph-feature-flag-code-example': customOrTitleSerializer,
        'ph-image': customOrTitleSerializer,
        'ph-person': customOrTitleSerializer,
        'ph-query': customOrTitleSerializer,
        'ph-recording': customOrTitleSerializer,
        'ph-recording-playlist': customOrTitleSerializer,
        'ph-replay-timestamp': customOrTitleSerializer,
        'ph-survey': customOrTitleSerializer,
        'ph-group': customOrTitleSerializer,
        'ph-cohort': customOrTitleSerializer,
        'ph-person-feed': customOrTitleSerializer,
        'ph-properties': customOrTitleSerializer,
        'ph-map': customOrTitleSerializer,
    }

    return getText(node, {
        blockSeparator: '\n',
        textSerializers: customNodeTextSerializers,
    })
}

export function defaultNotebookContent(title?: string, content?: JSONContent[]): JSONContent {
    const initialContent = [
        {
            type: 'heading',
            attrs: { level: 1 },
            content: [{ type: 'text', text: title }],
        },
    ] as JSONContent[]

    if (content) {
        initialContent.push(...content)
    }

    return { type: 'doc', content: initialContent }
}<|MERGE_RESOLUTION|>--- conflicted
+++ resolved
@@ -13,8 +13,6 @@
 } from '@tiptap/core'
 import { Node as PMNode } from '@tiptap/pm/model'
 import { NotebookNodeResource, NotebookNodeType } from '~/types'
-<<<<<<< HEAD
-=======
 import { NotebookNodeLogicProps } from '../Nodes/notebookNodeLogic'
 
 // TODO: fix the typing of string to NotebookNodeType
@@ -48,7 +46,6 @@
         /** Expand the node if the component is clicked */
         expandOnClick?: boolean
     }
->>>>>>> ca7110d8
 
 export interface Node extends PMNode {}
 export interface JSONContent extends TTJSONContent {}
