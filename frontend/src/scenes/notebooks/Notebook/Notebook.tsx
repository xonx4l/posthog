--- conflicted
+++ resolved
@@ -17,10 +17,7 @@
 import { NotebookHistoryWarning } from './NotebookHistory'
 import { useWhyDidIRender } from 'lib/hooks/useWhyDidIRender'
 import { NotebookColumnRight } from './NotebookColumnRight'
-<<<<<<< HEAD
-=======
 import { useResizeBreakpoints } from 'lib/hooks/useResizeObserver'
->>>>>>> ca7110d8
 
 export type NotebookProps = NotebookLogicProps & {
     initialAutofocus?: EditorFocusPosition
@@ -39,11 +36,7 @@
     const logic = notebookLogic(logicProps)
     const { notebook, notebookLoading, editor, conflictWarningVisible, isEditable, isTemplate, notebookMissing } =
         useValues(logic)
-<<<<<<< HEAD
-    const { duplicateNotebook, loadNotebook, setEditable, setLocalContent } = useActions(logic)
-=======
     const { duplicateNotebook, loadNotebook, setEditable, setLocalContent, setContainerSize } = useActions(logic)
->>>>>>> ca7110d8
     const { isExpanded } = useValues(notebookSettingsLogic)
 
     useEffect(() => {
@@ -103,9 +96,6 @@
 
     return (
         <BindLogic logic={notebookLogic} props={logicProps}>
-<<<<<<< HEAD
-            <div className={clsx('Notebook', !isExpanded && 'Notebook--compact', mode && `Notebook--${mode}`)}>
-=======
             <div
                 className={clsx(
                     'Notebook',
@@ -116,7 +106,6 @@
                 )}
                 ref={ref}
             >
->>>>>>> ca7110d8
                 {isTemplate && (
                     <LemonBanner
                         type="info"
