import './EditSurvey.scss'

import {
    LemonBanner,
    LemonButton,
    LemonCheckbox,
    LemonCollapse,
    LemonDivider,
    LemonInput,
    LemonSelect,
    LemonTabs,
    LemonTextArea,
    Link,
} from '@posthog/lemon-ui'
import clsx from 'clsx'
import { BindLogic, useActions, useValues } from 'kea'
import { Group } from 'kea-forms'
import { CodeEditor } from 'lib/components/CodeEditors'
import { FlagSelector } from 'lib/components/FlagSelector'
import { PayGateMini } from 'lib/components/PayGateMini/PayGateMini'
import { FEATURE_FLAGS } from 'lib/constants'
import { Field, PureField } from 'lib/forms/Field'
import { IconCancel, IconDelete, IconLock, IconPlus, IconPlusMini } from 'lib/lemon-ui/icons'
import { featureFlagLogic as enabledFeaturesLogic } from 'lib/logic/featureFlagLogic'
import React from 'react'
import { featureFlagLogic } from 'scenes/feature-flags/featureFlagLogic'
import { FeatureFlagReleaseConditions } from 'scenes/feature-flags/FeatureFlagReleaseConditions'

import {
    AvailableFeature,
    LinkSurveyQuestion,
    RatingSurveyQuestion,
    SurveyQuestion,
    SurveyQuestionType,
    SurveyType,
    SurveyUrlMatchType,
} from '~/types'

import {
    defaultSurveyAppearance,
    defaultSurveyFieldValues,
    SurveyQuestionLabel,
    SurveyUrlMatchTypeLabels,
} from './constants'
import { SurveyAPIEditor } from './SurveyAPIEditor'
import {
    BaseAppearance,
    Customization,
    SurveyAppearance,
    SurveyMultipleChoiceAppearance,
    SurveyRatingAppearance,
} from './SurveyAppearance'
import { SurveyFormAppearance } from './SurveyFormAppearance'
import { SurveyEditSection, surveyLogic } from './surveyLogic'
import { surveysLogic } from './surveysLogic'
<<<<<<< HEAD
import { FlagSelector } from 'lib/components/FlagSelector'
import clsx from 'clsx'
import { SortableContext, verticalListSortingStrategy } from '@dnd-kit/sortable'
import { DndContext } from '@dnd-kit/core'
import { SurveyEditQuestionHeader } from './SurveyEditQuestionRow'
=======
>>>>>>> c546960a

function PresentationTypeCard({
    title,
    description,
    children,
    onClick,
    value,
    active,
}: {
    title: string
    description?: string
    children: React.ReactNode
    onClick: () => void
    value: any
    active: boolean
}): JSX.Element {
    return (
        <div
            // eslint-disable-next-line react/forbid-dom-props
            style={{ height: 230, width: 260 }}
            className={clsx(
                'border rounded-md relative px-4 py-2 overflow-hidden',
                active ? 'border-primary' : 'border-border'
            )}
        >
            <p className="font-semibold m-0">{title}</p>
            {description && <p className="m-0 text-xs">{description}</p>}
            <div className="relative mt-2 presentation-preview">{children}</div>
            <input
                onClick={onClick}
                className="opacity-0 absolute inset-0 h-full w-full cursor-pointer"
                name="type"
                value={value}
                type="radio"
            />
        </div>
    )
}

export default function SurveyEdit(): JSX.Element {
    const {
        survey,
        hasTargetingFlag,
        urlMatchTypeValidationError,
        writingHTMLDescription,
        hasTargetingSet,
        selectedQuestion,
        selectedSection,
    } = useValues(surveyLogic)
    const {
        setSurveyValue,
        setDefaultForQuestionType,
        setWritingHTMLDescription,
        resetTargeting,
        setSelectedQuestion,
        setSelectedSection,
    } = useActions(surveyLogic)
    const { surveysMultipleQuestionsAvailable } = useValues(surveysLogic)
    const { featureFlags } = useValues(enabledFeaturesLogic)
    const sortedItemIds = survey.questions.map((_, idx) => idx.toString())

    function onSortEnd({ oldIndex, newIndex }: { oldIndex: number; newIndex: number }): void {
        function move(arr: SurveyQuestion[], from: number, to: number): SurveyQuestion[] {
            const clone = [...arr]
            // Remove the element from the array
            const [element] = clone.splice(from, 1)
            // Insert the element at the new position
            clone.splice(to, 0, element)
            return clone.map((child) => ({ ...child }))
        }
        setSurveyValue('questions', move(survey.questions, oldIndex, newIndex))
        setSelectedQuestion(newIndex)
    }

    return (
        <div className="flex flex-row gap-4">
            <div className="flex flex-col gap-2 flex-1 SurveyForm">
                <Field name="name" label="Name">
                    <LemonInput data-attr="survey-name" />
                </Field>
                <Field name="description" label="Description (optional)">
                    <LemonTextArea data-attr="survey-description" minRows={2} />
                </Field>
                <LemonCollapse
                    activeKey={selectedSection || undefined}
                    onChange={(section) => {
                        setSelectedSection(section)
                    }}
                    panels={[
                        {
                            key: SurveyEditSection.Steps,
                            header: 'Steps',
                            content: (
                                <>
                                    <DndContext
                                        onDragEnd={({ active, over }) => {
                                            if (over && active.id !== over.id) {
                                                onSortEnd({
                                                    oldIndex: sortedItemIds.indexOf(active.id.toString()),
                                                    newIndex: sortedItemIds.indexOf(over.id.toString()),
                                                })
                                            }
                                        }}
                                    >
                                        <SortableContext
                                            disabled={survey.questions.length <= 1}
                                            items={sortedItemIds}
                                            strategy={verticalListSortingStrategy}
                                        >
                                            <LemonCollapse
                                                activeKey={selectedQuestion === null ? undefined : selectedQuestion}
                                                onChange={(index) => {
                                                    setSelectedQuestion(index)
                                                }}
                                                panels={[
                                                    ...survey.questions.map(
                                                        (
                                                            question:
                                                                | LinkSurveyQuestion
                                                                | SurveyQuestion
                                                                | RatingSurveyQuestion,
                                                            index: number
                                                        ) => ({
                                                            key: index,
                                                            header: (
                                                                <SurveyEditQuestionHeader
                                                                    key={index}
                                                                    index={index}
                                                                    survey={survey}
                                                                    setSelectedQuestion={setSelectedQuestion}
                                                                    setSurveyValue={setSurveyValue}
                                                                />
                                                            ),
                                                            content: (
                                                                <Group name={`questions.${index}`} key={index}>
                                                                    <div className="flex flex-col gap-2">
                                                                        <Field
                                                                            name="type"
                                                                            label="Question type"
                                                                            className="max-w-60"
                                                                        >
                                                                            <LemonSelect
                                                                                data-attr={`survey-question-type-${index}`}
                                                                                onSelect={(newType) => {
                                                                                    const isEditingQuestion =
                                                                                        defaultSurveyFieldValues[
                                                                                            question.type
                                                                                        ].questions[0].question !==
                                                                                        question.question
                                                                                    const isEditingDescription =
                                                                                        defaultSurveyFieldValues[
                                                                                            question.type
                                                                                        ].questions[0].description !==
                                                                                        question.description
                                                                                    const isEditingThankYouMessage =
                                                                                        defaultSurveyFieldValues[
                                                                                            question.type
                                                                                        ].appearance
                                                                                            .thankYouMessageHeader !==
                                                                                        survey.appearance
                                                                                            .thankYouMessageHeader
                                                                                    setDefaultForQuestionType(
                                                                                        index,
                                                                                        newType,
                                                                                        isEditingQuestion,
                                                                                        isEditingDescription,
                                                                                        isEditingThankYouMessage
                                                                                    )
                                                                                }}
                                                                                options={[
                                                                                    {
                                                                                        label: SurveyQuestionLabel[
                                                                                            SurveyQuestionType.Open
                                                                                        ],
                                                                                        value: SurveyQuestionType.Open,
                                                                                        tooltip: () => (
                                                                                            <BaseAppearance
                                                                                                preview
                                                                                                onSubmit={() =>
                                                                                                    undefined
                                                                                                }
                                                                                                appearance={{
                                                                                                    ...survey.appearance,
                                                                                                    whiteLabel: true,
                                                                                                }}
                                                                                                question={{
                                                                                                    type: SurveyQuestionType.Open,
                                                                                                    question:
                                                                                                        'Share your thoughts',
                                                                                                    description:
                                                                                                        'Optional form description',
                                                                                                }}
                                                                                            />
                                                                                        ),
                                                                                    },
                                                                                    {
                                                                                        label: 'Link',
                                                                                        value: SurveyQuestionType.Link,
                                                                                        tooltip: () => (
                                                                                            <BaseAppearance
                                                                                                preview
                                                                                                onSubmit={() =>
                                                                                                    undefined
                                                                                                }
                                                                                                appearance={{
                                                                                                    ...survey.appearance,
                                                                                                    whiteLabel: true,
                                                                                                }}
                                                                                                question={{
                                                                                                    type: SurveyQuestionType.Link,
                                                                                                    question:
                                                                                                        'Do you want to join our upcoming webinar?',
                                                                                                    buttonText:
                                                                                                        'Register',
                                                                                                    link: '',
                                                                                                }}
                                                                                            />
                                                                                        ),
                                                                                    },
                                                                                    {
                                                                                        label: 'Rating',
                                                                                        value: SurveyQuestionType.Rating,
                                                                                        tooltip: () => (
                                                                                            <SurveyRatingAppearance
                                                                                                preview
                                                                                                onSubmit={() =>
                                                                                                    undefined
                                                                                                }
                                                                                                appearance={{
                                                                                                    ...survey.appearance,
                                                                                                    whiteLabel: true,
                                                                                                }}
                                                                                                ratingSurveyQuestion={{
                                                                                                    question:
                                                                                                        'How satisfied are you with our product?',
                                                                                                    description:
                                                                                                        'Optional form description.',
                                                                                                    display: 'number',
                                                                                                    lowerBoundLabel:
                                                                                                        'Not great',
                                                                                                    upperBoundLabel:
                                                                                                        'Fantastic',
                                                                                                    scale: 5,
                                                                                                    type: SurveyQuestionType.Rating,
                                                                                                }}
                                                                                            />
                                                                                        ),
                                                                                    },
                                                                                    ...[
                                                                                        {
                                                                                            label: 'Single choice select',
                                                                                            value: SurveyQuestionType.SingleChoice,
                                                                                            tooltip: () => (
                                                                                                <SurveyMultipleChoiceAppearance
                                                                                                    initialChecked={[0]}
                                                                                                    preview
                                                                                                    onSubmit={() =>
                                                                                                        undefined
                                                                                                    }
                                                                                                    appearance={{
                                                                                                        ...survey.appearance,
                                                                                                        whiteLabel:
                                                                                                            true,
                                                                                                    }}
                                                                                                    multipleChoiceQuestion={{
                                                                                                        type: SurveyQuestionType.SingleChoice,
                                                                                                        choices: [
                                                                                                            'Yes',
                                                                                                            'No',
                                                                                                        ],
                                                                                                        question:
                                                                                                            'Have you found this tutorial useful?',
                                                                                                    }}
                                                                                                />
                                                                                            ),
                                                                                        },
                                                                                        {
                                                                                            label: 'Multiple choice select',
                                                                                            value: SurveyQuestionType.MultipleChoice,
                                                                                            tooltip: () => (
                                                                                                <SurveyMultipleChoiceAppearance
                                                                                                    initialChecked={[
                                                                                                        0, 1,
                                                                                                    ]}
                                                                                                    preview
                                                                                                    onSubmit={() =>
                                                                                                        undefined
                                                                                                    }
                                                                                                    appearance={{
                                                                                                        ...survey.appearance,
                                                                                                        whiteLabel:
                                                                                                            true,
                                                                                                    }}
                                                                                                    multipleChoiceQuestion={{
                                                                                                        type: SurveyQuestionType.MultipleChoice,
                                                                                                        choices: [
                                                                                                            'Tutorials',
                                                                                                            'Customer case studies',
                                                                                                            'Product announcements',
                                                                                                        ],
                                                                                                        question:
                                                                                                            'Which types of content would you like to see more of?',
                                                                                                    }}
                                                                                                />
                                                                                            ),
                                                                                        },
                                                                                    ],
                                                                                ]}
                                                                            />
                                                                        </Field>
                                                                        <Field name="question" label="Label">
                                                                            <LemonInput value={question.question} />
                                                                        </Field>

                                                                        <Field
                                                                            name="description"
                                                                            label="Description (optional)"
                                                                        >
                                                                            {({ value, onChange }) => (
                                                                                <HTMLEditor
                                                                                    value={value}
                                                                                    onChange={onChange}
                                                                                    writingHTMLDescription={
                                                                                        writingHTMLDescription
                                                                                    }
                                                                                    setWritingHTMLDescription={
                                                                                        setWritingHTMLDescription
                                                                                    }
                                                                                />
                                                                            )}
                                                                        </Field>
                                                                        {survey.questions.length > 1 && (
                                                                            <Field name="optional" className="my-2">
                                                                                <LemonCheckbox
                                                                                    label="Optional"
                                                                                    checked={!!question.optional}
                                                                                />
                                                                            </Field>
                                                                        )}
                                                                        {question.type === SurveyQuestionType.Link && (
                                                                            <Field
                                                                                name="link"
                                                                                label="Link"
                                                                                info="Make sure to include https:// in the url."
                                                                            >
                                                                                <LemonInput
                                                                                    value={question.link || ''}
                                                                                    placeholder="https://posthog.com"
                                                                                />
                                                                            </Field>
                                                                        )}
                                                                        {question.type ===
                                                                            SurveyQuestionType.Rating && (
                                                                            <div className="flex flex-col gap-2">
                                                                                <div className="flex flex-row gap-4">
                                                                                    <Field
                                                                                        name="display"
                                                                                        label="Display type"
                                                                                        className="w-1/2"
                                                                                    >
                                                                                        <LemonSelect
                                                                                            options={[
                                                                                                {
                                                                                                    label: 'Number',
                                                                                                    value: 'number',
                                                                                                },
                                                                                                {
                                                                                                    label: 'Emoji',
                                                                                                    value: 'emoji',
                                                                                                },
                                                                                            ]}
                                                                                        />
                                                                                    </Field>
                                                                                    <Field
                                                                                        name="scale"
                                                                                        label="Scale"
                                                                                        className="w-1/2"
                                                                                    >
                                                                                        <LemonSelect
                                                                                            options={[
                                                                                                ...(question.display ===
                                                                                                'emoji'
                                                                                                    ? [
                                                                                                          {
                                                                                                              label: '1 - 3',
                                                                                                              value: 3,
                                                                                                          },
                                                                                                      ]
                                                                                                    : []),
                                                                                                {
                                                                                                    label: '1 - 5',
                                                                                                    value: 5,
                                                                                                },
                                                                                                ...(question.display ===
                                                                                                'number'
                                                                                                    ? [
                                                                                                          {
                                                                                                              label: '0 - 10',
                                                                                                              value: 10,
                                                                                                          },
                                                                                                      ]
                                                                                                    : []),
                                                                                            ]}
                                                                                        />
                                                                                    </Field>
                                                                                </div>
                                                                                <div className="flex flex-row gap-4">
                                                                                    <Field
                                                                                        name="lowerBoundLabel"
                                                                                        label="Lower bound label"
                                                                                        className="w-1/2"
                                                                                    >
                                                                                        <LemonInput
                                                                                            value={
                                                                                                question.lowerBoundLabel ||
                                                                                                ''
                                                                                            }
                                                                                        />
                                                                                    </Field>
                                                                                    <Field
                                                                                        name="upperBoundLabel"
                                                                                        label="Upper bound label"
                                                                                        className="w-1/2"
                                                                                    >
                                                                                        <LemonInput
                                                                                            value={
                                                                                                question.upperBoundLabel ||
                                                                                                ''
                                                                                            }
                                                                                        />
                                                                                    </Field>
                                                                                </div>
                                                                            </div>
                                                                        )}
                                                                        {(question.type ===
                                                                            SurveyQuestionType.SingleChoice ||
                                                                            question.type ===
                                                                                SurveyQuestionType.MultipleChoice) && (
                                                                            <div className="flex flex-col gap-2">
                                                                                <Field name="choices" label="Choices">
                                                                                    {({
                                                                                        value,
                                                                                        onChange,
                                                                                    }: {
                                                                                        value: string[]
                                                                                        onChange: (
                                                                                            newValue: string[]
                                                                                        ) => void
                                                                                    }) => (
                                                                                        <div className="flex flex-col gap-2">
                                                                                            {(value || []).map(
                                                                                                (
                                                                                                    choice: string,
                                                                                                    index: number
                                                                                                ) => (
                                                                                                    <div
                                                                                                        className="flex flex-row gap-2"
                                                                                                        key={index}
                                                                                                    >
                                                                                                        <LemonInput
                                                                                                            value={
                                                                                                                choice
                                                                                                            }
                                                                                                            fullWidth
                                                                                                            onChange={(
                                                                                                                val
                                                                                                            ) => {
                                                                                                                const newChoices =
                                                                                                                    [
                                                                                                                        ...value,
                                                                                                                    ]
                                                                                                                newChoices[
                                                                                                                    index
                                                                                                                ] = val
                                                                                                                onChange(
                                                                                                                    newChoices
                                                                                                                )
                                                                                                            }}
                                                                                                        />
                                                                                                        <LemonButton
                                                                                                            icon={
                                                                                                                <IconDelete />
                                                                                                            }
                                                                                                            size="small"
                                                                                                            status="muted"
                                                                                                            noPadding
                                                                                                            onClick={() => {
                                                                                                                const newChoices =
                                                                                                                    [
                                                                                                                        ...value,
                                                                                                                    ]
                                                                                                                newChoices.splice(
                                                                                                                    index,
                                                                                                                    1
                                                                                                                )
                                                                                                                onChange(
                                                                                                                    newChoices
                                                                                                                )
                                                                                                            }}
                                                                                                        />
                                                                                                    </div>
                                                                                                )
                                                                                            )}
                                                                                            <div className="w-fit">
                                                                                                {(value || []).length <
                                                                                                    6 && (
                                                                                                    <LemonButton
                                                                                                        icon={
                                                                                                            <IconPlusMini />
                                                                                                        }
                                                                                                        type="secondary"
                                                                                                        fullWidth={
                                                                                                            false
                                                                                                        }
                                                                                                        onClick={() => {
                                                                                                            if (
                                                                                                                !value
                                                                                                            ) {
                                                                                                                onChange(
                                                                                                                    ['']
                                                                                                                )
                                                                                                            } else {
                                                                                                                onChange(
                                                                                                                    [
                                                                                                                        ...value,
                                                                                                                        '',
                                                                                                                    ]
                                                                                                                )
                                                                                                            }
                                                                                                        }}
                                                                                                    >
                                                                                                        Add choice
                                                                                                    </LemonButton>
                                                                                                )}
                                                                                            </div>
                                                                                        </div>
                                                                                    )}
                                                                                </Field>
                                                                            </div>
                                                                        )}
                                                                        <Field name="buttonText" label="Button text">
                                                                            <LemonInput
                                                                                value={
                                                                                    question.buttonText === undefined
                                                                                        ? survey.appearance
                                                                                              .submitButtonText
                                                                                        : question.buttonText
                                                                                }
                                                                            />
                                                                        </Field>
                                                                    </div>
                                                                </Group>
                                                            ),
                                                        })
                                                    ),
                                                    ...(survey.appearance.displayThankYouMessage
                                                        ? [
                                                              {
                                                                  key: survey.questions.length,
                                                                  header: (
                                                                      <div className="flex flex-row w-full items-center justify-between">
                                                                          <b>Confirmation message</b>
                                                                          <LemonButton
                                                                              icon={<IconDelete />}
                                                                              status="primary-alt"
                                                                              data-attr={`delete-survey-confirmation`}
                                                                              onClick={(e) => {
                                                                                  e.stopPropagation()
                                                                                  setSelectedQuestion(
                                                                                      survey.questions.length - 1
                                                                                  )
                                                                                  setSurveyValue('appearance', {
                                                                                      ...survey.appearance,
                                                                                      displayThankYouMessage: false,
                                                                                  })
                                                                              }}
                                                                              tooltipPlacement="topRight"
                                                                          />
                                                                      </div>
                                                                  ),
                                                                  content: (
                                                                      <>
                                                                          <PureField label="Thank you header">
                                                                              <LemonInput
                                                                                  value={
                                                                                      survey.appearance
                                                                                          .thankYouMessageHeader
                                                                                  }
                                                                                  onChange={(val) =>
                                                                                      setSurveyValue('appearance', {
                                                                                          ...survey.appearance,
                                                                                          thankYouMessageHeader: val,
                                                                                      })
                                                                                  }
                                                                                  placeholder="ex: Thank you for your feedback!"
                                                                              />
                                                                          </PureField>
                                                                          <PureField
                                                                              label="Thank you description"
                                                                              className="mt-1"
                                                                          >
                                                                              <HTMLEditor
                                                                                  value={
                                                                                      survey.appearance
                                                                                          .thankYouMessageDescription
                                                                                  }
                                                                                  onChange={(val) =>
                                                                                      setSurveyValue('appearance', {
                                                                                          ...survey.appearance,
                                                                                          thankYouMessageDescription:
                                                                                              val,
                                                                                      })
                                                                                  }
                                                                                  writingHTMLDescription={
                                                                                      writingHTMLDescription
                                                                                  }
                                                                                  setWritingHTMLDescription={
                                                                                      setWritingHTMLDescription
                                                                                  }
                                                                                  textPlaceholder="ex: We really appreciate it."
                                                                              />
                                                                          </PureField>
                                                                      </>
                                                                  ),
                                                              },
                                                          ]
                                                        : []),
                                                ]}
                                            />
                                        </SortableContext>
                                    </DndContext>
                                    <div className="flex gap-2">
                                        {featureFlags[FEATURE_FLAGS.SURVEYS_MULTIPLE_QUESTIONS] && (
                                            <div className="flex items-center gap-2 mt-2">
                                                <LemonButton
                                                    type="secondary"
                                                    className="w-max"
                                                    icon={<IconPlus />}
                                                    sideIcon={
                                                        surveysMultipleQuestionsAvailable ? null : (
                                                            <IconLock className="ml-1 text-base text-muted" />
                                                        )
                                                    }
                                                    disabledReason={
                                                        surveysMultipleQuestionsAvailable
                                                            ? null
                                                            : 'Subscribe to surveys for multiple questions'
                                                    }
                                                    onClick={() => {
                                                        setSurveyValue('questions', [
                                                            ...survey.questions,
                                                            { ...defaultSurveyFieldValues.open.questions[0] },
                                                        ])
                                                        setSelectedQuestion(survey.questions.length)
                                                    }}
                                                >
                                                    Add question
                                                </LemonButton>
                                                {!surveysMultipleQuestionsAvailable && (
                                                    <Link to={'/organization/billing'} target="_blank" targetBlankIcon>
                                                        Subscribe
                                                    </Link>
                                                )}
                                            </div>
                                        )}
                                        {!survey.appearance.displayThankYouMessage && (
                                            <LemonButton
                                                type="secondary"
                                                className="w-max mt-2"
                                                icon={<IconPlus />}
                                                onClick={() => {
                                                    setSurveyValue('appearance', {
                                                        ...survey.appearance,
                                                        displayThankYouMessage: true,
                                                    })
                                                    setSelectedQuestion(survey.questions.length)
                                                }}
                                            >
                                                Add confirmation message
                                            </LemonButton>
                                        )}
                                    </div>
                                </>
                            ),
                        },
                        {
                            key: SurveyEditSection.Presentation,
                            header: 'Presentation',
                            content: (
                                <Field name="type">
                                    {({ onChange, value }) => {
                                        return (
                                            <div className="flex gap-4">
                                                <PresentationTypeCard
                                                    active={value === SurveyType.Popover}
                                                    onClick={() => onChange(SurveyType.Popover)}
                                                    title="Popover"
                                                    description="Automatically appears when PostHog JS is installed"
                                                    value={SurveyType.Popover}
                                                >
                                                    <div
                                                        style={{
                                                            transform: 'scale(.8)',
                                                            position: 'absolute',
                                                            top: '-1rem',
                                                            left: '-1rem',
                                                        }}
                                                    >
                                                        <SurveyAppearance
                                                            preview
                                                            type={survey.questions[0].type}
                                                            surveyQuestionItem={survey.questions[0]}
                                                            appearance={{
                                                                ...(survey.appearance || defaultSurveyAppearance),
                                                                ...(survey.questions.length > 1
                                                                    ? { submitButtonText: 'Next' }
                                                                    : null),
                                                            }}
                                                        />
                                                    </div>
                                                </PresentationTypeCard>
                                                <PresentationTypeCard
                                                    active={value === SurveyType.API}
                                                    onClick={() => onChange(SurveyType.API)}
                                                    title="API"
                                                    description="Use the PostHog API to show/hide your survey programmatically"
                                                    value={SurveyType.API}
                                                >
                                                    <div className="absolute left-4" style={{ width: 350 }}>
                                                        <SurveyAPIEditor survey={survey} />
                                                    </div>
                                                </PresentationTypeCard>
                                            </div>
                                        )
                                    }}
                                </Field>
                            ),
                        },
                        ...(survey.type !== SurveyType.API
                            ? [
                                  {
                                      key: SurveyEditSection.Customization,
                                      header: 'Customization',
                                      content: (
                                          <Field name="appearance" label="">
                                              {({ value, onChange }) => (
                                                  <Customization
                                                      appearance={value || defaultSurveyAppearance}
                                                      surveyQuestionItem={survey.questions[0]}
                                                      onAppearanceChange={(appearance) => {
                                                          onChange(appearance)
                                                      }}
                                                  />
                                              )}
                                          </Field>
                                      ),
                                  },
                              ]
                            : []),
                        {
                            key: SurveyEditSection.Targeting,
                            header: 'Targeting',
                            content: (
                                <PureField>
                                    <LemonSelect
                                        onChange={(value) => {
                                            if (value) {
                                                resetTargeting()
                                            } else {
                                                // TRICKY: When attempting to set user match conditions
                                                // we want a proxy value to be set so that the user
                                                // can then edit these, or decide to go back to all user targeting
                                                setSurveyValue('conditions', { url: '' })
                                            }
                                        }}
                                        value={!hasTargetingSet}
                                        options={[
                                            { label: 'All users', value: true },
                                            { label: 'Users who match...', value: false },
                                        ]}
                                    />
                                    {!hasTargetingSet ? (
                                        <span className="text-muted">
                                            Survey <b>will be released to everyone</b>
                                        </span>
                                    ) : (
                                        <>
                                            <Field
                                                name="linked_flag_id"
                                                label="Link feature flag (optional)"
                                                info={
                                                    <>
                                                        Connecting to a feature flag will automatically enable this
                                                        survey for everyone in the feature flag.
                                                    </>
                                                }
                                            >
                                                {({ value, onChange }) => (
                                                    <div className="flex">
                                                        <FlagSelector value={value} onChange={onChange} />
                                                        {value && (
                                                            <LemonButton
                                                                className="ml-2"
                                                                icon={<IconCancel />}
                                                                size="small"
                                                                status="stealth"
                                                                onClick={() => onChange(null)}
                                                                aria-label="close"
                                                            />
                                                        )}
                                                    </div>
                                                )}
                                            </Field>
                                            <Field name="conditions">
                                                {({ value, onChange }) => (
                                                    <>
                                                        <PureField
                                                            label="URL targeting"
                                                            error={urlMatchTypeValidationError}
                                                            info="Targeting by regex or exact match requires at least version 1.82 of posthog-js"
                                                        >
                                                            <div className="flex flex-row gap-2 items-center">
                                                                URL
                                                                <LemonSelect
                                                                    value={
                                                                        value?.urlMatchType ||
                                                                        SurveyUrlMatchType.Contains
                                                                    }
                                                                    onChange={(matchTypeVal) => {
                                                                        onChange({
                                                                            ...value,
                                                                            urlMatchType: matchTypeVal,
                                                                        })
                                                                    }}
                                                                    data-attr="survey-url-matching-type"
                                                                    options={Object.keys(SurveyUrlMatchTypeLabels).map(
                                                                        (key) => ({
                                                                            label: SurveyUrlMatchTypeLabels[key],
                                                                            value: key,
                                                                        })
                                                                    )}
                                                                />
                                                                <LemonInput
                                                                    value={value?.url}
                                                                    onChange={(urlVal) =>
                                                                        onChange({ ...value, url: urlVal })
                                                                    }
                                                                    placeholder="ex: https://app.posthog.com"
                                                                    fullWidth
                                                                />
                                                            </div>
                                                        </PureField>
                                                        <PureField label="CSS selector matches:">
                                                            <LemonInput
                                                                value={value?.selector}
                                                                onChange={(selectorVal) =>
                                                                    onChange({ ...value, selector: selectorVal })
                                                                }
                                                                placeholder="ex: .className or #id"
                                                            />
                                                        </PureField>
                                                        <PureField label="Survey wait period">
                                                            <div className="flex flex-row gap-2 items-center">
                                                                <LemonCheckbox
                                                                    checked={!!value?.seenSurveyWaitPeriodInDays}
                                                                    onChange={(checked) => {
                                                                        if (checked) {
                                                                            onChange({
                                                                                ...value,
                                                                                seenSurveyWaitPeriodInDays:
                                                                                    value?.seenSurveyWaitPeriodInDays ||
                                                                                    30,
                                                                            })
                                                                        } else {
                                                                            const {
                                                                                seenSurveyWaitPeriodInDays,
                                                                                ...rest
                                                                            } = value || {}
                                                                            onChange(rest)
                                                                        }
                                                                    }}
                                                                />
                                                                Do not display this survey to users who have already
                                                                seen a survey in the last
                                                                <LemonInput
                                                                    type="number"
                                                                    size="small"
                                                                    min={0}
                                                                    value={value?.seenSurveyWaitPeriodInDays}
                                                                    onChange={(val) => {
                                                                        if (val !== undefined && val > 0) {
                                                                            onChange({
                                                                                ...value,
                                                                                seenSurveyWaitPeriodInDays: val,
                                                                            })
                                                                        }
                                                                    }}
                                                                    className="w-16"
                                                                />{' '}
                                                                days.
                                                            </div>
                                                        </PureField>
                                                    </>
                                                )}
                                            </Field>
                                            <PureField label="User properties">
                                                <BindLogic
                                                    logic={featureFlagLogic}
                                                    props={{ id: survey.targeting_flag?.id || 'new' }}
                                                >
                                                    {!hasTargetingFlag && (
                                                        <LemonButton
                                                            type="secondary"
                                                            className="w-max"
                                                            onClick={() => {
                                                                setSurveyValue('targeting_flag_filters', { groups: [] })
                                                                setSurveyValue('remove_targeting_flag', false)
                                                            }}
                                                        >
                                                            Add user targeting
                                                        </LemonButton>
                                                    )}
                                                    {hasTargetingFlag && (
                                                        <>
                                                            <div className="mt-2">
                                                                <FeatureFlagReleaseConditions excludeTitle={true} />
                                                            </div>
                                                            <LemonButton
                                                                type="secondary"
                                                                status="danger"
                                                                className="w-max"
                                                                onClick={() => {
                                                                    setSurveyValue('targeting_flag_filters', null)
                                                                    setSurveyValue('targeting_flag', null)
                                                                    setSurveyValue('remove_targeting_flag', true)
                                                                }}
                                                            >
                                                                Remove all user properties
                                                            </LemonButton>
                                                        </>
                                                    )}
                                                </BindLogic>
                                            </PureField>
                                        </>
                                    )}
                                </PureField>
                            ),
                        },
                    ]}
                />
            </div>
            <LemonDivider vertical />
            <div className="max-w-80 mx-4 flex flex-col items-center h-full w-full sticky top-0 pt-8">
                <SurveyFormAppearance
                    activePreview={selectedQuestion || 0}
                    survey={survey}
                    setActivePreview={(preview) => setSelectedQuestion(preview)}
                />
            </div>
        </div>
    )
}

export function HTMLEditor({
    value,
    onChange,
    writingHTMLDescription,
    setWritingHTMLDescription,
    textPlaceholder,
}: {
    value?: string
    onChange: (value: any) => void
    writingHTMLDescription: boolean
    setWritingHTMLDescription: (writingHTML: boolean) => void
    textPlaceholder?: string
}): JSX.Element {
    const { surveysHTMLAvailable } = useValues(surveysLogic)
    return (
        <>
            <LemonTabs
                activeKey={writingHTMLDescription ? 'html' : 'text'}
                onChange={(key) => setWritingHTMLDescription(key === 'html')}
                tabs={[
                    {
                        key: 'text',
                        label: <span className="text-sm">Text</span>,
                        content: (
                            <LemonTextArea
                                minRows={2}
                                value={value}
                                onChange={(v) => onChange(v)}
                                placeholder={textPlaceholder}
                            />
                        ),
                    },
                    {
                        key: 'html',
                        label: (
                            <div>
                                <span className="text-sm">HTML</span>
                                {!surveysHTMLAvailable && <IconLock className="ml-2" />}
                            </div>
                        ),
                        content: (
                            <div>
                                {surveysHTMLAvailable ? (
                                    <CodeEditor
                                        className="border"
                                        language="html"
                                        value={value}
                                        onChange={(v) => onChange(v ?? '')}
                                        height={150}
                                        options={{
                                            minimap: {
                                                enabled: false,
                                            },
                                            scrollbar: {
                                                alwaysConsumeMouseWheel: false,
                                            },
                                            wordWrap: 'on',
                                            scrollBeyondLastLine: false,
                                            automaticLayout: true,
                                            fixedOverflowWidgets: true,
                                            lineNumbers: 'off',
                                            glyphMargin: false,
                                            folding: false,
                                        }}
                                    />
                                ) : (
                                    <PayGateMini feature={AvailableFeature.SURVEYS_TEXT_HTML}>
                                        <CodeEditor
                                            className="border"
                                            language="html"
                                            value={value}
                                            onChange={(v) => onChange(v ?? '')}
                                            height={150}
                                            options={{
                                                minimap: {
                                                    enabled: false,
                                                },
                                                scrollbar: {
                                                    alwaysConsumeMouseWheel: false,
                                                },
                                                wordWrap: 'on',
                                                scrollBeyondLastLine: false,
                                                automaticLayout: true,
                                                fixedOverflowWidgets: true,
                                                lineNumbers: 'off',
                                                glyphMargin: false,
                                                folding: false,
                                            }}
                                        />
                                    </PayGateMini>
                                )}
                            </div>
                        ),
                    },
                ]}
            />
            {value && value?.toLowerCase().includes('<script') && (
                <LemonBanner type="warning">
                    Scripts won't run in the survey popover and we'll remove these on save. Use the API question mode to
                    run your own scripts in surveys.
                </LemonBanner>
            )}
        </>
    )
}<|MERGE_RESOLUTION|>--- conflicted
+++ resolved
@@ -1,5 +1,7 @@
 import './EditSurvey.scss'
 
+import { DndContext } from '@dnd-kit/core'
+import { SortableContext, verticalListSortingStrategy } from '@dnd-kit/sortable'
 import {
     LemonBanner,
     LemonButton,
@@ -50,17 +52,10 @@
     SurveyMultipleChoiceAppearance,
     SurveyRatingAppearance,
 } from './SurveyAppearance'
+import { SurveyEditQuestionHeader } from './SurveyEditQuestionRow'
 import { SurveyFormAppearance } from './SurveyFormAppearance'
 import { SurveyEditSection, surveyLogic } from './surveyLogic'
 import { surveysLogic } from './surveysLogic'
-<<<<<<< HEAD
-import { FlagSelector } from 'lib/components/FlagSelector'
-import clsx from 'clsx'
-import { SortableContext, verticalListSortingStrategy } from '@dnd-kit/sortable'
-import { DndContext } from '@dnd-kit/core'
-import { SurveyEditQuestionHeader } from './SurveyEditQuestionRow'
-=======
->>>>>>> c546960a
 
 function PresentationTypeCard({
     title,
