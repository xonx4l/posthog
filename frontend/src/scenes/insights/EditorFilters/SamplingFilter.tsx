import { EditorFilterProps, InsightType } from '~/types'
import './LifecycleToggles.scss'
import { Link } from '@posthog/lemon-ui'
import { insightLogic } from 'scenes/insights/insightLogic'
import { useActions, useValues } from 'kea'
import { featureFlagLogic } from 'lib/logic/featureFlagLogic'
import { FEATURE_FLAGS } from 'lib/constants'
import { funnelLogic } from 'scenes/funnels/funnelLogic'
import { Slider } from 'antd'
import { IconInfo } from 'lib/lemon-ui/icons'
import { retentionLogic } from 'scenes/retention/retentionLogic'

const INSIGHT_TYPES_WITH_SAMPLING_SUPPORT = new Set([
    InsightType.LIFECYCLE,
    InsightType.FUNNELS,
    InsightType.TRENDS,
    InsightType.RETENTION,
])

export function SamplingFilter({ filters: editorFilters, insightProps }: EditorFilterProps): JSX.Element {
    const initializedInsightLogic = insightLogic(insightProps)
    const initializedFunnelLogic = funnelLogic(insightProps)
    const initializedRetentionLogic = retentionLogic(insightProps)

    const { setFilters: setInsightFilters } = useActions(initializedInsightLogic)
    const { setFilters: setFunnelFilters } = useActions(initializedFunnelLogic)
    const { setFilters: setRetentionFilters } = useActions(initializedRetentionLogic)

    const { filters } = useValues(initializedInsightLogic)

    const { featureFlags } = useValues(featureFlagLogic)

    // Sampling is currently behind a feature flag and only available on lifecycle queries
    const insightSupportsSampling =
<<<<<<< HEAD
        //featureFlags[FEATURE_FLAGS.SAMPLING] &&
        true &&
        (editorFilters.insight === InsightType.LIFECYCLE || editorFilters.insight === InsightType.FUNNELS || editorFilters.insight === InsightType.PATHS)
=======
        featureFlags[FEATURE_FLAGS.SAMPLING] &&
        editorFilters.insight &&
        INSIGHT_TYPES_WITH_SAMPLING_SUPPORT.has(editorFilters.insight)
>>>>>>> 14846f34

    if (insightSupportsSampling) {
        return (
            <>
                <span>
                    <b>Sampling percentage</b>{' '}
                    <Link to="https://posthog.com/manual/sampling" target="_blank">
                        <IconInfo className="text-xl text-muted-alt shrink-0" />
                    </Link>
                </span>
                <div className="SamplingFilter">
                    <Slider
                        defaultValue={100}
                        min={5}
                        max={100}
                        step={5}
                        trackStyle={{ background: 'var(--primary)' }}
                        handleStyle={{ background: 'var(--primary)' }}
                        style={{ maxWidth: 150 }}
                        onAfterChange={(newValue) => {
                            if (editorFilters.insight === InsightType.FUNNELS) {
                                setFunnelFilters({
                                    ...filters,
                                    sampling_factor: newValue / 100,
                                })
                                return
                            } else if (editorFilters.insight === InsightType.RETENTION) {
                                setRetentionFilters({
                                    ...filters,
                                    sampling_factor: newValue / 100,
                                })
                            }
                            setInsightFilters({
                                ...filters,
                                sampling_factor: newValue / 100,
                            })
                        }}
                        tipFormatter={(value) => `${value}%`}
                    />
                </div>
            </>
        )
    }
    return <></>
}<|MERGE_RESOLUTION|>--- conflicted
+++ resolved
@@ -15,6 +15,7 @@
     InsightType.FUNNELS,
     InsightType.TRENDS,
     InsightType.RETENTION,
+    InsightType.PATHS,
 ])
 
 export function SamplingFilter({ filters: editorFilters, insightProps }: EditorFilterProps): JSX.Element {
@@ -32,15 +33,9 @@
 
     // Sampling is currently behind a feature flag and only available on lifecycle queries
     const insightSupportsSampling =
-<<<<<<< HEAD
-        //featureFlags[FEATURE_FLAGS.SAMPLING] &&
-        true &&
-        (editorFilters.insight === InsightType.LIFECYCLE || editorFilters.insight === InsightType.FUNNELS || editorFilters.insight === InsightType.PATHS)
-=======
         featureFlags[FEATURE_FLAGS.SAMPLING] &&
         editorFilters.insight &&
         INSIGHT_TYPES_WITH_SAMPLING_SUPPORT.has(editorFilters.insight)
->>>>>>> 14846f34
 
     if (insightSupportsSampling) {
         return (
