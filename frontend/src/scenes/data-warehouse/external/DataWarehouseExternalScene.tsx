<<<<<<< HEAD
import { LemonButtonWithSideAction, LemonTag } from '@posthog/lemon-ui'
=======
import { LemonTag, Link, LemonButtonWithSideAction, LemonButton } from '@posthog/lemon-ui'
>>>>>>> 773e20d7
import { PageHeader } from 'lib/components/PageHeader'
import { SceneExport } from 'scenes/sceneTypes'
import { urls } from 'scenes/urls'
import { useActions, useValues } from 'kea'
import { router } from 'kea-router'
import { ProductIntroduction } from 'lib/components/ProductIntroduction/ProductIntroduction'
import { ProductKey } from '~/types'
import { DataWarehouseTablesContainer } from './DataWarehouseTables'
import { dataWarehouseSceneLogic } from './dataWarehouseSceneLogic'
import { DataWarehousePageTabs, DataWarehouseTab } from '../DataWarehousePageTabs'
import SourceModal from './SourceModal'
import { IconSettings } from 'lib/lemon-ui/icons'
<<<<<<< HEAD
=======
import { featureFlagLogic } from 'lib/logic/featureFlagLogic'
import { FEATURE_FLAGS } from 'lib/constants'
>>>>>>> 773e20d7

export const scene: SceneExport = {
    component: DataWarehouseExternalScene,
    logic: dataWarehouseSceneLogic,
}

export function DataWarehouseExternalScene(): JSX.Element {
    const { shouldShowEmptyState, shouldShowProductIntroduction, isSourceModalOpen } =
        useValues(dataWarehouseSceneLogic)
    const { toggleSourceModal } = useActions(dataWarehouseSceneLogic)
<<<<<<< HEAD
=======
    const { featureFlags } = useValues(featureFlagLogic)
>>>>>>> 773e20d7

    return (
        <div>
            <PageHeader
                title={
                    <div className="flex items-center gap-2">
                        Data Warehouse
                        <LemonTag type="warning" className="uppercase">
                            Beta
                        </LemonTag>
                    </div>
                }
                buttons={
<<<<<<< HEAD
                    <LemonButtonWithSideAction
                        type="primary"
                        sideAction={{
                            icon: <IconSettings />,
                            onClick: () => router.actions.push(urls.dataWarehouseSettings()),
                            'data-attr': 'saved-insights-new-insight-dropdown',
                        }}
                        data-attr="new-data-warehouse-easy-link"
                        key={'new-data-warehouse-easy-link'}
                        onClick={toggleSourceModal}
                    >
                        Link Source
                    </LemonButtonWithSideAction>
=======
                    featureFlags[FEATURE_FLAGS.DATA_WAREHOUSE_EXTERNAL_LINK] ? (
                        <LemonButtonWithSideAction
                            type="primary"
                            sideAction={{
                                icon: <IconSettings />,
                                onClick: () => router.actions.push(urls.dataWarehouseSettings()),
                                'data-attr': 'saved-insights-new-insight-dropdown',
                            }}
                            data-attr="new-data-warehouse-easy-link"
                            key={'new-data-warehouse-easy-link'}
                            onClick={() => toggleSourceModal()}
                        >
                            Link Source
                        </LemonButtonWithSideAction>
                    ) : !(shouldShowProductIntroduction || shouldShowEmptyState) ? (
                        <LemonButton type="primary" to={urls.dataWarehouseTable()} data-attr="new-data-warehouse-table">
                            New Table
                        </LemonButton>
                    ) : undefined
>>>>>>> 773e20d7
                }
                caption={
                    <div>
                        These are external data sources you can query under SQL insights with{' '}
                        <Link to="https://posthog.com/manual/hogql" target="_blank">
                            HogQL
                        </Link>
                        . Connect your own tables from S3 to query data from outside posthog.{' '}
                        <Link to="https://posthog.com/docs/data/data-warehouse">Learn more</Link>
                    </div>
                }
            />
            <DataWarehousePageTabs tab={DataWarehouseTab.External} />
            {(shouldShowProductIntroduction || shouldShowEmptyState) && (
                <ProductIntroduction
                    productName={'Data Warehouse'}
                    thingName={'data warehouse table'}
                    description={
                        'Bring your production database, revenue data, CRM contacts or any other data into PostHog.'
                    }
<<<<<<< HEAD
                    action={() => toggleSourceModal()}
=======
                    action={() =>
                        featureFlags[FEATURE_FLAGS.DATA_WAREHOUSE_EXTERNAL_LINK]
                            ? toggleSourceModal()
                            : router.actions.push(urls.dataWarehouseTable())
                    }
>>>>>>> 773e20d7
                    isEmpty={shouldShowEmptyState}
                    docsURL="https://posthog.com/docs/data/data-warehouse"
                    productKey={ProductKey.DATA_WAREHOUSE}
                />
            )}
            {!shouldShowEmptyState && <DataWarehouseTablesContainer />}
            <SourceModal isOpen={isSourceModalOpen} onClose={toggleSourceModal} />
        </div>
    )
}<|MERGE_RESOLUTION|>--- conflicted
+++ resolved
@@ -1,8 +1,4 @@
-<<<<<<< HEAD
-import { LemonButtonWithSideAction, LemonTag } from '@posthog/lemon-ui'
-=======
 import { LemonTag, Link, LemonButtonWithSideAction, LemonButton } from '@posthog/lemon-ui'
->>>>>>> 773e20d7
 import { PageHeader } from 'lib/components/PageHeader'
 import { SceneExport } from 'scenes/sceneTypes'
 import { urls } from 'scenes/urls'
@@ -15,11 +11,8 @@
 import { DataWarehousePageTabs, DataWarehouseTab } from '../DataWarehousePageTabs'
 import SourceModal from './SourceModal'
 import { IconSettings } from 'lib/lemon-ui/icons'
-<<<<<<< HEAD
-=======
 import { featureFlagLogic } from 'lib/logic/featureFlagLogic'
 import { FEATURE_FLAGS } from 'lib/constants'
->>>>>>> 773e20d7
 
 export const scene: SceneExport = {
     component: DataWarehouseExternalScene,
@@ -30,10 +23,7 @@
     const { shouldShowEmptyState, shouldShowProductIntroduction, isSourceModalOpen } =
         useValues(dataWarehouseSceneLogic)
     const { toggleSourceModal } = useActions(dataWarehouseSceneLogic)
-<<<<<<< HEAD
-=======
     const { featureFlags } = useValues(featureFlagLogic)
->>>>>>> 773e20d7
 
     return (
         <div>
@@ -47,21 +37,6 @@
                     </div>
                 }
                 buttons={
-<<<<<<< HEAD
-                    <LemonButtonWithSideAction
-                        type="primary"
-                        sideAction={{
-                            icon: <IconSettings />,
-                            onClick: () => router.actions.push(urls.dataWarehouseSettings()),
-                            'data-attr': 'saved-insights-new-insight-dropdown',
-                        }}
-                        data-attr="new-data-warehouse-easy-link"
-                        key={'new-data-warehouse-easy-link'}
-                        onClick={toggleSourceModal}
-                    >
-                        Link Source
-                    </LemonButtonWithSideAction>
-=======
                     featureFlags[FEATURE_FLAGS.DATA_WAREHOUSE_EXTERNAL_LINK] ? (
                         <LemonButtonWithSideAction
                             type="primary"
@@ -81,7 +56,6 @@
                             New Table
                         </LemonButton>
                     ) : undefined
->>>>>>> 773e20d7
                 }
                 caption={
                     <div>
@@ -102,15 +76,11 @@
                     description={
                         'Bring your production database, revenue data, CRM contacts or any other data into PostHog.'
                     }
-<<<<<<< HEAD
-                    action={() => toggleSourceModal()}
-=======
                     action={() =>
                         featureFlags[FEATURE_FLAGS.DATA_WAREHOUSE_EXTERNAL_LINK]
                             ? toggleSourceModal()
                             : router.actions.push(urls.dataWarehouseTable())
                     }
->>>>>>> 773e20d7
                     isEmpty={shouldShowEmptyState}
                     docsURL="https://posthog.com/docs/data/data-warehouse"
                     productKey={ProductKey.DATA_WAREHOUSE}
