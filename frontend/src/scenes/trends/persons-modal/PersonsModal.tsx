import { useState } from 'react'
import { useActions, useValues } from 'kea'
import {
    ActorType,
    ExporterFormat,
    PropertiesTimelineFilterType,
    PropertyDefinitionType,
    SessionRecordingType,
} from '~/types'
import { personsModalLogic } from './personsModalLogic'
import { CopyToClipboardInline } from 'lib/components/CopyToClipboard'
import { capitalizeFirstLetter, isGroupType, midEllipsis, pluralize } from 'lib/utils'
import { GroupActorDisplay, groupDisplayId } from 'scenes/persons/GroupActorDisplay'
import { IconPlayCircle, IconUnfoldLess, IconUnfoldMore } from 'lib/lemon-ui/icons'
import { triggerExport } from 'lib/components/ExportButton/exporter'
import { LemonButton, LemonBadge, LemonDivider, LemonInput, LemonModal, LemonSelect, Link } from '@posthog/lemon-ui'
<<<<<<< HEAD
import { asDisplay, PersonHeader } from 'scenes/persons/PersonHeader'
import { createRoot } from 'react-dom/client'
=======
import { PersonDisplay } from 'scenes/persons/PersonDisplay'
import ReactDOM from 'react-dom'
>>>>>>> 4201ae53
import { Spinner } from 'lib/lemon-ui/Spinner/Spinner'
import { SaveCohortModal } from './SaveCohortModal'
import { ProfilePicture } from 'lib/lemon-ui/ProfilePicture'
import { Skeleton } from 'antd'
import { SessionPlayerModal } from 'scenes/session-recordings/player/modal/SessionPlayerModal'
import { sessionPlayerModalLogic } from 'scenes/session-recordings/player/modal/sessionPlayerModalLogic'
import { LemonBanner } from 'lib/lemon-ui/LemonBanner'
import { Tooltip } from 'lib/lemon-ui/Tooltip'
import { Noun } from '~/models/groupsModel'
import { LemonModalProps } from '@posthog/lemon-ui'
import { PropertiesTimeline } from 'lib/components/PropertiesTimeline'
import { PropertiesTable } from 'lib/components/PropertiesTable'
import { teamLogic } from 'scenes/teamLogic'
import { LemonTabs } from 'lib/lemon-ui/LemonTabs'

import './PersonsModal.scss'
import { asDisplay } from 'scenes/persons/person-utils'

export interface PersonsModalProps extends Pick<LemonModalProps, 'inline'> {
    onAfterClose?: () => void
    url?: string | null
    urlsIndex?: number
    urls?: {
        label: string | JSX.Element
        value: string
    }[]
    title: React.ReactNode | ((actorLabel: string) => React.ReactNode)
}

export function PersonsModal({
    url: _url,
    urlsIndex,
    urls,
    title,
    onAfterClose,
    inline,
}: PersonsModalProps): JSX.Element {
    const [selectedUrlIndex, setSelectedUrlIndex] = useState(urlsIndex || 0)
    const originalUrl = (urls || [])[selectedUrlIndex]?.value || _url || ''

    const logic = personsModalLogic({
        url: originalUrl,
    })

    const {
        actors,
        actorsResponseLoading,
        actorsResponse,
        searchTerm,
        actorLabel,
        isCohortModalOpen,
        isModalOpen,
        missingActorsCount,
        propertiesTimelineFilterFromUrl,
    } = useValues(logic)
    const { loadActors, setSearchTerm, saveCohortWithUrl, setIsCohortModalOpen, closeModal } = useActions(logic)
    const { openSessionPlayer } = useActions(sessionPlayerModalLogic)
    const { currentTeam } = useValues(teamLogic)

    const totalActorsCount = missingActorsCount + actors.length

    return (
        <>
            <LemonModal
                title={null}
                isOpen={isModalOpen}
                onClose={closeModal}
                onAfterClose={onAfterClose}
                simple
                width={560}
                inline={inline}
            >
                <LemonModal.Header>
                    <h3>{typeof title === 'function' ? title(capitalizeFirstLetter(actorLabel.plural)) : title}</h3>
                </LemonModal.Header>
                <div className="px-6 py-2">
                    {actorsResponse && !!missingActorsCount && (
                        <MissingPersonsAlert actorLabel={actorLabel} missingActorsCount={missingActorsCount} />
                    )}
                    <LemonInput
                        type="search"
                        placeholder="Search for persons by email, name, or ID"
                        fullWidth
                        value={searchTerm}
                        onChange={setSearchTerm}
                        className="my-2"
                    />

                    {urls ? (
                        <LemonSelect
                            fullWidth
                            className="mb-2"
                            value={selectedUrlIndex}
                            onChange={(v) => {
                                if (v !== null && v >= 0) {
                                    setSelectedUrlIndex(v)
                                }
                            }}
                            options={(urls || []).map((url, index) => ({
                                value: index,
                                label: url.label,
                            }))}
                        />
                    ) : null}

                    <div className="flex items-center gap-2 text-muted">
                        {actorsResponseLoading ? (
                            <>
                                <Spinner />
                                <span>Loading {actorLabel.plural}...</span>
                            </>
                        ) : (
                            <span>
                                {actorsResponse?.next ? 'More than ' : ''}
                                <b>
                                    {totalActorsCount || 'No'} unique{' '}
                                    {pluralize(totalActorsCount, actorLabel.singular, actorLabel.plural, false)}
                                </b>
                            </span>
                        )}
                    </div>
                </div>
                <div className="px-6 overflow-hidden flex flex-col">
                    <div className="relative min-h-20 p-2 space-y-2 rounded bg-border-light overflow-y-auto mb-2">
                        {actors && actors.length > 0 ? (
                            <>
                                {actors.map((actor) => (
                                    <ActorRow
                                        key={actor.id}
                                        actor={actor}
                                        onOpenRecording={(sessionRecording) => {
                                            openSessionPlayer(sessionRecording)
                                        }}
                                        propertiesTimelineFilter={
                                            actor.type == 'person' && currentTeam?.person_on_events_querying_enabled
                                                ? propertiesTimelineFilterFromUrl
                                                : undefined
                                        }
                                    />
                                ))}
                            </>
                        ) : actorsResponseLoading ? (
                            <Skeleton title={false} />
                        ) : (
                            <div className="text-center p-5">
                                We couldn't find any matching {actorLabel.plural} for this data point.
                            </div>
                        )}

                        {actorsResponse?.next && (
                            <div className="m-4 flex justify-center">
                                <LemonButton
                                    type="primary"
                                    onClick={() => actorsResponse?.next && loadActors({ url: actorsResponse?.next })}
                                    loading={actorsResponseLoading}
                                >
                                    Load more {actorLabel.plural}
                                </LemonButton>
                            </div>
                        )}
                    </div>
                </div>
                <LemonModal.Footer>
                    <div className="flex-1">
                        <LemonButton
                            type="secondary"
                            onClick={() => {
                                triggerExport({
                                    export_format: ExporterFormat.CSV,
                                    export_context: {
                                        path: originalUrl,
                                    },
                                })
                            }}
                            data-attr="person-modal-download-csv"
                            disabled={!actors.length}
                        >
                            Download CSV
                        </LemonButton>
                    </div>
                    <LemonButton type="secondary" onClick={closeModal}>
                        Close
                    </LemonButton>
                    {actors && actors.length > 0 && !isGroupType(actors[0]) && (
                        <LemonButton
                            onClick={() => setIsCohortModalOpen(true)}
                            type="primary"
                            data-attr="person-modal-save-as-cohort"
                            disabled={!actors.length}
                        >
                            Save as cohort
                        </LemonButton>
                    )}
                </LemonModal.Footer>
            </LemonModal>
            <SaveCohortModal
                onSave={(title) => saveCohortWithUrl(title)}
                onCancel={() => setIsCohortModalOpen(false)}
                isOpen={isCohortModalOpen}
            />
            <SessionPlayerModal />
        </>
    )
}

interface ActorRowProps {
    actor: ActorType
    onOpenRecording: (sessionRecording: Pick<SessionRecordingType, 'id' | 'matching_events'>) => void
    propertiesTimelineFilter?: PropertiesTimelineFilterType
}

export function ActorRow({ actor, onOpenRecording, propertiesTimelineFilter }: ActorRowProps): JSX.Element {
    const [expanded, setExpanded] = useState(false)
    const [tab, setTab] = useState('properties')
    const name = isGroupType(actor) ? groupDisplayId(actor.group_key, actor.properties) : asDisplay(actor)

    const onOpenRecordingClick = (): void => {
        if (!actor.matched_recordings) {
            return
        }
        if (actor.matched_recordings?.length > 1) {
            setExpanded(true)
            setTab('recordings')
        } else {
            actor.matched_recordings[0].session_id &&
                onOpenRecording({
                    id: actor.matched_recordings[0].session_id,
                    matching_events: actor.matched_recordings,
                })
        }
    }

    const matchedRecordings = actor.matched_recordings || []

    return (
        <div className="relative border rounded bg-bg-light">
            <div className="flex items-center gap-2 p-2">
                <LemonButton
                    noPadding
                    status="stealth"
                    active={expanded}
                    onClick={() => setExpanded(!expanded)}
                    icon={expanded ? <IconUnfoldLess /> : <IconUnfoldMore />}
                    title={expanded ? 'Show less' : 'Show more'}
                    data-attr={`persons-modal-expand-${actor.id}`}
                />

                <ProfilePicture name={name} size="md" />

                <div className="flex-1 overflow-hidden">
                    {isGroupType(actor) ? (
                        <div className="font-bold">
                            <GroupActorDisplay actor={actor} />
                        </div>
                    ) : (
                        <>
                            <div className="font-bold flex items-start">
                                <PersonDisplay person={actor} withIcon={false} />
                            </div>
                            <CopyToClipboardInline
                                explicitValue={actor.distinct_ids[0]}
                                iconStyle={{ color: 'var(--primary)' }}
                                iconPosition="end"
                                className="text-xs text-muted-alt"
                            >
                                {midEllipsis(actor.distinct_ids[0], 32)}
                            </CopyToClipboardInline>
                        </>
                    )}
                </div>

                {matchedRecordings.length && matchedRecordings.length > 0 ? (
                    <div className="shrink-0">
                        <LemonButton
                            onClick={onOpenRecordingClick}
                            sideIcon={matchedRecordings.length === 1 ? <IconPlayCircle /> : null}
                            type="secondary"
                            size="small"
                        >
                            {matchedRecordings.length > 1 ? `${matchedRecordings.length} recordings` : 'View recording'}
                        </LemonButton>
                    </div>
                ) : null}
            </div>

            {expanded ? (
                <div className="PersonsModal__tabs bg-side border-t rounded-b">
                    <LemonTabs
                        activeKey={tab}
                        onChange={setTab}
                        tabs={[
                            {
                                key: 'properties',
                                label: 'Properties',
                                content: propertiesTimelineFilter ? (
                                    <PropertiesTimeline actor={actor} filter={propertiesTimelineFilter} />
                                ) : (
                                    <PropertiesTable
                                        type={actor.type /* "person" or "group" */ as PropertyDefinitionType}
                                        properties={actor.properties}
                                    />
                                ),
                            },
                            {
                                key: 'recordings',
                                label: 'Recordings',
                                content: (
                                    <div className="p-2 space-y-2 font-medium mt-1">
                                        <div className="flex justify-between items-center px-2">
                                            <span>{pluralize(matchedRecordings.length, 'matched recording')}</span>
                                        </div>
                                        <ul className="space-y-px">
                                            {matchedRecordings?.length
                                                ? matchedRecordings.map((recording, i) => (
                                                      <>
                                                          <LemonDivider className="my-0" />
                                                          <li key={i}>
                                                              <LemonButton
                                                                  key={i}
                                                                  fullWidth
                                                                  onClick={() => {
                                                                      recording.session_id &&
                                                                          onOpenRecording({
                                                                              id: recording.session_id,
                                                                              matching_events: [
                                                                                  {
                                                                                      events: recording.events,
                                                                                      session_id: recording.session_id,
                                                                                  },
                                                                              ],
                                                                          })
                                                                  }}
                                                              >
                                                                  <div className="flex flex-1 justify-between gap-2 items-center">
                                                                      <span>View recording {i + 1}</span>
                                                                      <IconPlayCircle className="text-xl text-muted" />
                                                                  </div>
                                                              </LemonButton>
                                                          </li>
                                                      </>
                                                  ))
                                                : null}
                                        </ul>
                                    </div>
                                ),
                            },
                        ]}
                    />
                </div>
            ) : null}

            {actor.value_at_data_point !== null && (
                <Tooltip title={`${name}'s value for this data point.`}>
                    <LemonBadge.Number
                        count={actor.value_at_data_point}
                        maxDigits={Infinity}
                        position="top-right"
                        style={{ pointerEvents: 'auto' }}
                    />
                </Tooltip>
            )}
        </div>
    )
}

export function MissingPersonsAlert({
    actorLabel,
    missingActorsCount,
}: {
    actorLabel: Noun
    missingActorsCount: number
}): JSX.Element {
    return (
        <LemonBanner type="info" className="mb-2">
            {missingActorsCount} {missingActorsCount > 1 ? `${actorLabel.plural} are` : `${actorLabel.singular} is`} not
            shown because they've been merged with those listed, or deleted.{' '}
            <Link to="https://posthog.com/docs/how-posthog-works/queries#insights-counting-unique-persons">
                Learn more.
            </Link>
        </LemonBanner>
    )
}

export type OpenPersonsModalProps = Omit<PersonsModalProps, 'onClose' | 'onAfterClose'>

export const openPersonsModal = (props: OpenPersonsModalProps): void => {
    const div = document.createElement('div')
    const root = createRoot(div)

    function destroy(): void {
        root.unmount()
        if (div.parentNode) {
            div.parentNode.removeChild(div)
        }
    }

    document.body.appendChild(div)
    root.render(<PersonsModal {...props} onAfterClose={destroy} />)
}<|MERGE_RESOLUTION|>--- conflicted
+++ resolved
@@ -14,13 +14,8 @@
 import { IconPlayCircle, IconUnfoldLess, IconUnfoldMore } from 'lib/lemon-ui/icons'
 import { triggerExport } from 'lib/components/ExportButton/exporter'
 import { LemonButton, LemonBadge, LemonDivider, LemonInput, LemonModal, LemonSelect, Link } from '@posthog/lemon-ui'
-<<<<<<< HEAD
-import { asDisplay, PersonHeader } from 'scenes/persons/PersonHeader'
 import { createRoot } from 'react-dom/client'
-=======
 import { PersonDisplay } from 'scenes/persons/PersonDisplay'
-import ReactDOM from 'react-dom'
->>>>>>> 4201ae53
 import { Spinner } from 'lib/lemon-ui/Spinner/Spinner'
 import { SaveCohortModal } from './SaveCohortModal'
 import { ProfilePicture } from 'lib/lemon-ui/ProfilePicture'
