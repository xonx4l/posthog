--- conflicted
+++ resolved
@@ -58,6 +58,7 @@
         deleteProperty: (key: string) => ({ key }),
         navigateToCohort: (cohort: CohortType) => ({ cohort }),
         navigateToTab: (tab: PersonsTabType) => ({ tab }),
+        setActiveTab: (tab: PersonsTabType) => ({ tab }),
         setSplitMergeModalShown: (shown: boolean) => ({ shown }),
         setDistinctId: (distinctId: string) => ({ distinctId }),
     }),
@@ -195,6 +196,7 @@
             null as PersonsTabType | null,
             {
                 navigateToTab: (_, { tab }) => tab,
+                setActiveTab: (_, { tab }) => tab,
             },
         ],
         splitMergeModalShown: [
@@ -233,18 +235,10 @@
                     : 'https://posthog.com/docs/api/persons',
         ],
         cohortId: [() => [(_, props) => props.cohort], (cohort: PersonsLogicProps['cohort']) => cohort],
-<<<<<<< HEAD
-        currentTab: [
-            (s) => [s.activeTab],
-            (activeTab) => {
-                return activeTab || PersonsTabType.FEED
-            },
-=======
         currentTab: [(s) => [s.activeTab, s.defaultTab], (activeTab, defaultTab) => activeTab || defaultTab],
         defaultTab: [
             (s) => [s.feedEnabled],
             (feedEnabled) => (feedEnabled ? PersonsTabType.FEED : PersonsTabType.PROPERTIES),
->>>>>>> ca7110d8
         ],
         breadcrumbs: [
             (s) => [s.person, router.selectors.location],
@@ -371,16 +365,6 @@
                 ]
             }
         },
-<<<<<<< HEAD
-    }),
-    urlToAction: ({ actions, values }) => ({
-        '/person/*': ({ _: rawPersonDistinctId }, { sessionRecordingId }, { activeTab }) => {
-            if (sessionRecordingId && values.activeTab !== PersonsTabType.SESSION_RECORDINGS) {
-                actions.navigateToTab(PersonsTabType.SESSION_RECORDINGS)
-            } else if (activeTab && values.activeTab !== activeTab) {
-                actions.navigateToTab(activeTab as PersonsTabType)
-            }
-=======
     })),
     urlToAction(({ actions, values, props }) => ({
         '/person/*': ({ _: rawPersonDistinctId }, { sessionRecordingId }, { activeTab }) => {
@@ -394,25 +378,18 @@
                 if (!activeTab) {
                     actions.setActiveTab(values.defaultTab)
                 }
->>>>>>> ca7110d8
-
-            if (rawPersonDistinctId) {
-                // Decode the personDistinctId because it's coming from the URL, and it could be an email which gets encoded
-                const decodedPersonDistinctId = decodeURIComponent(rawPersonDistinctId)
-
-                if (!values.person || !values.person.distinct_ids.includes(decodedPersonDistinctId)) {
-                    actions.loadPerson(decodedPersonDistinctId) // underscore contains the wildcard
+
+                if (rawPersonDistinctId) {
+                    // Decode the personDistinctId because it's coming from the URL, and it could be an email which gets encoded
+                    const decodedPersonDistinctId = decodeURIComponent(rawPersonDistinctId)
+
+                    if (!values.person || !values.person.distinct_ids.includes(decodedPersonDistinctId)) {
+                        actions.loadPerson(decodedPersonDistinctId) // underscore contains the wildcard
+                    }
                 }
             }
         },
         '/persons/*': ({ _: rawPersonUUID }, { sessionRecordingId }, { activeTab }) => {
-<<<<<<< HEAD
-            if (sessionRecordingId && values.activeTab !== PersonsTabType.SESSION_RECORDINGS) {
-                actions.navigateToTab(PersonsTabType.SESSION_RECORDINGS)
-            } else if (activeTab && values.activeTab !== activeTab) {
-                actions.navigateToTab(activeTab as PersonsTabType)
-            }
-=======
             if (props.syncWithUrl) {
                 if (sessionRecordingId && values.activeTab !== PersonsTabType.SESSION_RECORDINGS) {
                     actions.navigateToTab(PersonsTabType.SESSION_RECORDINGS)
@@ -423,12 +400,12 @@
                 if (!activeTab) {
                     actions.setActiveTab(values.defaultTab)
                 }
->>>>>>> ca7110d8
-
-            if (rawPersonUUID) {
-                const decodedPersonUUID = decodeURIComponent(rawPersonUUID)
-                if (!values.person || values.person.id != decodedPersonUUID) {
-                    actions.loadPersonUUID(decodedPersonUUID)
+
+                if (rawPersonUUID) {
+                    const decodedPersonUUID = decodeURIComponent(rawPersonUUID)
+                    if (!values.person || values.person.id != decodedPersonUUID) {
+                        actions.loadPersonUUID(decodedPersonUUID)
+                    }
                 }
             }
         },
