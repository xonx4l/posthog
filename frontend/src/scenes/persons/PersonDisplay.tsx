--- conflicted
+++ resolved
@@ -73,21 +73,13 @@
                           } else {
                               setVisible(true)
 
-<<<<<<< HEAD
-                              if (notebookNode) {
-=======
                               if (notebookNode && person) {
->>>>>>> ca7110d8
                                   notebookNode.actions.updateAttributes({
                                       children: [
                                           {
                                               type: NotebookNodeType.Person,
                                               attrs: {
-<<<<<<< HEAD
-                                                  id: person?.distinct_id || person?.distinct_ids?.[0],
-=======
                                                   id: person.distinct_id || person.distinct_ids?.[0],
->>>>>>> ca7110d8
                                               },
                                           },
                                       ],
