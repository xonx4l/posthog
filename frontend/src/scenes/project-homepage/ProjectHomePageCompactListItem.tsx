--- conflicted
+++ resolved
@@ -21,15 +21,9 @@
             <div className="flex items-start justify-between overflow-hidden gap-2 flex-1">
                 {prefix ? <span className="flex shrink-0 text-muted text-xl">{prefix}</span> : null}
 
-<<<<<<< HEAD
                 <div className="truncate space-y-1 flex-1">
                     <div className="text-link font-semibold truncate">{title}</div>
                     <div className="truncate text-default font-normal secondary-text">{subtitle}</div>
-=======
-                <div className="truncate space-y-0.5 flex-1">
-                    <div className="text-link truncate">{title}</div>
-                    <div className="truncate text-muted font-normal text-xs">{subtitle}</div>
->>>>>>> b7501b15
                 </div>
 
                 {suffix ? <span className="shrink-0">{suffix}</span> : null}
