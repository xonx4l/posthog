--- conflicted
+++ resolved
@@ -133,12 +133,9 @@
     ONBOARDING_V2_EXPERIMENT: 'onboarding-v2-experiment', // owner: #team-growth
     RECORDING_AUTOPLAY: 'recording-autoplay', // owner: #team-session-recordings
     SIGNUP_FORM_EXPERIMENT: 'signup-form-experiment', // owner: #team-growth
-<<<<<<< HEAD
-    DASHBOARD_TEMPLATES: 'dashboard-templates', // owner @pauldambra
-=======
     SIGNUP_PRODUCT_BENEFITS_EXPERIMENT: 'signup-product-benefits-experiment', // owner: #team-growth
     ROLE_BASED_ACCESS: 'role-based-access', // owner: #team-experiments, @liyiy
->>>>>>> fc21e8b8
+    DASHBOARD_TEMPLATES: 'dashboard-templates', // owner @pauldambra
 }
 
 /** Which self-hosted plan's features are available with Cloud's "Standard" plan (aka card attached). */
