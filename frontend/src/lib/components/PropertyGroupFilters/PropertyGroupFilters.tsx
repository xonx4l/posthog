import { useValues, BindLogic, useActions } from 'kea'
import { PropertyGroupFilter, PropertyGroupFilterValue, FilterType, AnyPropertyFilter } from '~/types'
import { TaxonomicFilterGroupType } from 'lib/components/TaxonomicFilter/types'
import './PropertyGroupFilters.scss'
import { propertyGroupFilterLogic } from './propertyGroupFilterLogic'
import { PropertyFilters } from '../PropertyFilters/PropertyFilters'
import { GlobalFiltersTitle } from 'scenes/insights/common'
import { IconCopy, IconDelete, IconPlusMini } from 'lib/lemon-ui/icons'
import { LemonButton } from 'lib/lemon-ui/LemonButton'
import { TestAccountFilter } from 'scenes/insights/filters/TestAccountFilter'
import { LemonDivider } from 'lib/lemon-ui/LemonDivider'
import React from 'react'
import { isPropertyGroupFilterLike } from 'lib/components/PropertyFilters/utils'
import { AndOrFilterSelect } from '~/queries/nodes/InsightViz/PropertyGroupFilters/AndOrFilterSelect'

interface PropertyGroupFilters {
    value: PropertyGroupFilter
    onChange: (filters: PropertyGroupFilter) => void
    pageKey: string
    taxonomicGroupTypes?: TaxonomicFilterGroupType[]
    eventNames?: string[]
    setTestFilters: (filters: Partial<FilterType>) => void
    filters: Partial<FilterType>
    noTitle?: boolean
}

export function PropertyGroupFilters({
    value,
    onChange,
    pageKey,
    taxonomicGroupTypes,
    eventNames = [],
    setTestFilters,
    filters,
    noTitle,
}: PropertyGroupFilters): JSX.Element {
    const logicProps = { value, onChange, pageKey }
    const { propertyGroupFilter } = useValues(propertyGroupFilterLogic(logicProps))
    const {
        addFilterGroup,
        removeFilterGroup,
        setOuterPropertyGroupsType,
        setInnerPropertyGroupType,
        setPropertyFilters,
        duplicateFilterGroup,
    } = useActions(propertyGroupFilterLogic(logicProps))

    const showHeader = !noTitle || (propertyGroupFilter.type && propertyGroupFilter.values.length > 1)

    return (
        <div className="space-y-2 property-group-filters">
            {propertyGroupFilter.values && (
                <BindLogic logic={propertyGroupFilterLogic} props={logicProps}>
                    <TestAccountFilter filters={filters} onChange={(testFilters) => setTestFilters(testFilters)} />
                    {showHeader ? (
                        <>
                            <div className="flex items-center justify-between">
                                {!noTitle ? <GlobalFiltersTitle orFiltering={true} /> : null}
                                {propertyGroupFilter.type && propertyGroupFilter.values.length > 1 && (
                                    <AndOrFilterSelect
                                        value={propertyGroupFilter.type}
                                        onChange={(value) => setOuterPropertyGroupsType(value)}
                                        topLevelFilter={true}
                                        suffix={['group', 'groups']}
                                    />
                                )}
                            </div>
                            <LemonDivider className="my-4" />
                        </>
                    ) : null}
                    {propertyGroupFilter.values?.length ? (
                        <div>
                            {propertyGroupFilter.values?.map(
                                (group: PropertyGroupFilterValue, propertyGroupIndex: number) => {
                                    return (
                                        <React.Fragment key={propertyGroupIndex}>
                                            <div className="property-group">
                                                <div className="flex justify-between items-center mb-2">
                                                    <AndOrFilterSelect
                                                        onChange={(type) =>
                                                            setInnerPropertyGroupType(type, propertyGroupIndex)
                                                        }
                                                        value={group.type}
                                                    />
                                                    <div
                                                        // eslint-disable-next-line react/forbid-dom-props
                                                        style={{
                                                            marginLeft: 8,
                                                            marginRight: 8,
                                                            height: 1,
                                                            background: '#d9d9d9',
                                                            flex: 1,
                                                        }}
                                                    />
                                                    <LemonButton
                                                        icon={<IconCopy />}
                                                        status="primary-alt"
                                                        onClick={() => duplicateFilterGroup(propertyGroupIndex)}
                                                        size="small"
                                                    />
                                                    <LemonButton
                                                        icon={<IconDelete />}
                                                        status="primary-alt"
                                                        onClick={() => removeFilterGroup(propertyGroupIndex)}
                                                        size="small"
                                                    />
                                                </div>
                                                <PropertyFilters
                                                    orFiltering={true}
                                                    addText="Add filter"
                                                    propertyFilters={
                                                        isPropertyGroupFilterLike(group)
                                                            ? (group.values as AnyPropertyFilter[])
                                                            : null
                                                    }
                                                    style={{ marginBottom: 0 }}
                                                    onChange={(properties) => {
                                                        setPropertyFilters(properties, propertyGroupIndex)
                                                    }}
                                                    pageKey={`insight-filters-${propertyGroupIndex}`}
                                                    taxonomicGroupTypes={taxonomicGroupTypes}
                                                    eventNames={eventNames}
                                                    propertyGroupType={group.type}
                                                />
                                            </div>
                                            {propertyGroupIndex !== propertyGroupFilter.values.length - 1 && (
                                                <div className="property-group-and-or-separator">
                                                    <span>{propertyGroupFilter.type}</span>
                                                </div>
                                            )}
                                        </React.Fragment>
                                    )
                                }
                            )}
                        </div>
                    ) : null}
                </BindLogic>
            )}
            <LemonButton
                data-attr={`${pageKey}-add-filter-group`}
                type="secondary"
                onClick={() => addFilterGroup()}
                icon={<IconPlusMini color="var(--primary)" />}
                sideIcon={null}
            >
                Add filter group
            </LemonButton>
        </div>
    )
<<<<<<< HEAD
}

interface AndOrFilterSelectProps {
    onChange: (type: FilterLogicalOperator) => void
    value: FilterLogicalOperator
    topLevelFilter?: boolean
    prefix?: React.ReactNode
    suffix?: React.ReactNode
}

export function AndOrFilterSelect({
    onChange,
    value,
    topLevelFilter,
    prefix = 'Match',
    suffix = 'filters in this group',
}: AndOrFilterSelectProps): JSX.Element {
    return (
        <Row align="middle" wrap={false} className="and-or-filter">
            <span className="ml-2">{prefix}</span>
            <Select
                optionLabelProp="label"
                popupClassName="and-or-filter-select"
                style={{ marginLeft: 8, marginRight: 8 }}
                value={value}
                onChange={(type) => onChange(type)}
                dropdownMatchSelectWidth={false}
                placement={topLevelFilter ? 'bottomRight' : 'bottomLeft'}
            >
                <Select.Option value={FilterLogicalOperator.And} label="all" className="condition-option">
                    <Row>
                        <div className={`condition-text ${value === FilterLogicalOperator.And ? 'selected' : ''}`}>
                            {FilterLogicalOperator.And}
                        </div>
                        <Col>
                            <div>
                                <b>All filter</b>{' '}
                            </div>
                            <div>All filters must be met (logical and)</div>
                        </Col>
                    </Row>
                </Select.Option>
                <Select.Option value={FilterLogicalOperator.Or} label="any" className="condition-option">
                    <Row>
                        <div className={`condition-text ${value === FilterLogicalOperator.Or ? 'selected' : ''}`}>
                            {FilterLogicalOperator.Or}
                        </div>
                        <Col>
                            <div>
                                <b>Any filter</b>{' '}
                            </div>
                            <div>Any filter can be met (logical or)</div>
                        </Col>
                    </Row>
                </Select.Option>
            </Select>{' '}
            {suffix}
        </Row>
    )
=======
>>>>>>> 7b6c64b2
}<|MERGE_RESOLUTION|>--- conflicted
+++ resolved
@@ -147,66 +147,4 @@
             </LemonButton>
         </div>
     )
-<<<<<<< HEAD
-}
-
-interface AndOrFilterSelectProps {
-    onChange: (type: FilterLogicalOperator) => void
-    value: FilterLogicalOperator
-    topLevelFilter?: boolean
-    prefix?: React.ReactNode
-    suffix?: React.ReactNode
-}
-
-export function AndOrFilterSelect({
-    onChange,
-    value,
-    topLevelFilter,
-    prefix = 'Match',
-    suffix = 'filters in this group',
-}: AndOrFilterSelectProps): JSX.Element {
-    return (
-        <Row align="middle" wrap={false} className="and-or-filter">
-            <span className="ml-2">{prefix}</span>
-            <Select
-                optionLabelProp="label"
-                popupClassName="and-or-filter-select"
-                style={{ marginLeft: 8, marginRight: 8 }}
-                value={value}
-                onChange={(type) => onChange(type)}
-                dropdownMatchSelectWidth={false}
-                placement={topLevelFilter ? 'bottomRight' : 'bottomLeft'}
-            >
-                <Select.Option value={FilterLogicalOperator.And} label="all" className="condition-option">
-                    <Row>
-                        <div className={`condition-text ${value === FilterLogicalOperator.And ? 'selected' : ''}`}>
-                            {FilterLogicalOperator.And}
-                        </div>
-                        <Col>
-                            <div>
-                                <b>All filter</b>{' '}
-                            </div>
-                            <div>All filters must be met (logical and)</div>
-                        </Col>
-                    </Row>
-                </Select.Option>
-                <Select.Option value={FilterLogicalOperator.Or} label="any" className="condition-option">
-                    <Row>
-                        <div className={`condition-text ${value === FilterLogicalOperator.Or ? 'selected' : ''}`}>
-                            {FilterLogicalOperator.Or}
-                        </div>
-                        <Col>
-                            <div>
-                                <b>Any filter</b>{' '}
-                            </div>
-                            <div>Any filter can be met (logical or)</div>
-                        </Col>
-                    </Row>
-                </Select.Option>
-            </Select>{' '}
-            {suffix}
-        </Row>
-    )
-=======
->>>>>>> 7b6c64b2
 }