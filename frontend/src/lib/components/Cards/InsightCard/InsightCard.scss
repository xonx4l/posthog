.InsightCard {
    position: relative;
    z-index: 3;
    display: flex;
    flex-direction: column;
    min-width: 0;
    max-width: 100%;
    height: 30rem;
    background: var(--bg-light);
    border: 1px solid var(--border);
    border-radius: var(--radius);
    transition: border 200ms ease;

    &--highlighted {
        border-color: var(--primary-3000);
        outline: 1px solid var(--primary-3000);
    }

    .ant-alert {
        width: 100%;
        margin: 1rem;
        overflow: auto;
    }
}

.InsightCard__viz {
    position: relative;
    display: flex;
    flex: 1;
    flex-direction: column;
    width: 100%;
    overflow: auto;

    .LineGraph,
    .AnnotationsOverlay {
        padding: 0.5rem;
    }

    .insight-empty-state {
        height: 100%; // Fix wonkiness when SpinnerOverlay is shown
        padding-top: 0;
        padding-bottom: 0;
        font-size: 0.875rem; // Reduce font size
    }

    .LemonTable {
        background: none;
        border: none;
        border-radius: 0;
    }
}

.InsightDetails {
    font-size: 0.8125rem;
    line-height: 1.5rem;

    h5 {
        margin-bottom: 0.125rem;
    }

    section:not(:last-child) {
        margin-bottom: 0.5rem;
    }

    .LemonRow {
        min-height: 2rem;
        font-size: inherit;
    }
}

.InsightDetails__query {
    padding: 0.5rem;
    margin-top: 0.25rem;
    background: var(--side);
    border-radius: var(--radius);

    .LemonRow {
        padding-right: 0;
        padding-left: 0;
    }
}

.InsightDetails__formula {
    code {
        margin-left: 0.375rem;
        font-weight: 600;
    }
}

.InsightDetails__series {
    margin: -0.125rem 0;

    &:not(:first-child) {
        margin-top: 0.5rem;
    }

    .LemonDivider {
        width: calc(100% - 1.5rem);
        margin-left: 1.5rem;
    }
}

.InsightDetails__breakdown {
    margin-bottom: 0.5rem;

    .breakdown-tag {
        padding: 0.375rem 0.75rem;
        font-size: 0.8125rem;
        line-height: 0.8125rem;
    }
}

.InsightDetails__footer {
    display: grid;
    grid-template-columns: repeat(2, 1fr);

    .profile-package {
        vertical-align: middle;
    }

    .tz-label {
        line-height: normal;
        vertical-align: middle;
    }

    .taxonomic-breakdown-filter.tag-pill {
        padding: 0;
        font-size: 0.8125rem;
        vertical-align: unset;
        background: none;
        border: none;
        border-radius: 0;
    }
}

.SeriesDisplay {
    line-height: 1.5rem;
}

.SeriesDisplay__raw-name {
    display: inline-flex;
    align-items: center;
    padding: 0.125rem 0.25rem;
    margin: 0 0.25rem;
    font-size: 0.6875rem;
    font-weight: 600;
    line-height: 1rem;
    color: var(--primary-alt);
    background: var(--primary-bg-hover);
    border-radius: var(--radius);

    &.SeriesDisplay__raw-name--action,
    &.SeriesDisplay__raw-name--event {
        padding: 0.25rem;

        &::before {
            display: inline-block;
            flex-shrink: 0;
            width: 1rem;
<<<<<<< HEAD
            border-radius: var(--radius);
=======
>>>>>>> 984bef92
            margin-right: 0.25rem;
            font-size: 0.625rem;
            font-weight: 700;
            line-height: 1rem;
            color: var(--bg-light);
            text-align: center;
            background: var(--primary-3000);
            border-radius: 0.25rem;
        }
    }

    &.SeriesDisplay__raw-name--action::before {
        content: 'A';
    }

    &.SeriesDisplay__raw-name--event::before {
        content: 'E';
    }
}

.SeriesDisplay__condition {
    display: flex;
}

.SeriesDisplay__arrow {
    flex-shrink: 0;
    margin-right: 0.25rem;
    font-size: 1.25rem;
    color: var(--border-bold);
}<|MERGE_RESOLUTION|>--- conflicted
+++ resolved
@@ -157,10 +157,6 @@
             display: inline-block;
             flex-shrink: 0;
             width: 1rem;
-<<<<<<< HEAD
-            border-radius: var(--radius);
-=======
->>>>>>> 984bef92
             margin-right: 0.25rem;
             font-size: 0.625rem;
             font-weight: 700;
@@ -168,7 +164,7 @@
             color: var(--bg-light);
             text-align: center;
             background: var(--primary-3000);
-            border-radius: 0.25rem;
+            border-radius: var(--radius);
         }
     }
 
