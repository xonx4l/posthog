.profile-package {
    display: inline-flex;
    align-items: center;

    &:not(:first-child) {
        margin-left: 0.375rem;
    }
}

.profile-name {
    margin-left: 0.375rem;
    font-weight: 500;
}

.ProfilePicture {
<<<<<<< HEAD
    position: relative;
    flex-shrink: 0;
    border-radius: 50%;
    background-color: var(--lettermark-6-text);
    color: #5f1903;
=======
>>>>>>> 5477e814
    display: flex;
    flex-shrink: 0;
    align-items: center;
    justify-content: center;
    font-weight: 600;
    color: #5f1903;
    user-select: none;
    background-color: var(--lettermark-6-text);
    border-radius: 50%;

    &.xxl {
        width: 48px;
        height: 48px;
        font-size: 20px;
        line-height: 48px;
    }

    &.xl {
        width: 40px;
        height: 40px;
        font-size: 20px;
        line-height: 40px;
    }

    &.lg {
        width: 32px;
        height: 32px;
        font-size: 18px; // 2/3 of width/height in the smallest size, 1/2 in the biggest, interpolated in between
        line-height: 32px;
    }

    &.md {
        width: 24px;
        height: 24px;
        font-size: 14px;
        line-height: 24px;
    }

    &.sm {
        width: 18px;
        height: 18px;
        font-size: 12px;
        line-height: 18px;
    }

    &.xs {
        width: 16px;
        height: 16px;
        font-size: 11px;
        line-height: 16px;
    }

    .Lettermark {
        width: inherit;
        height: inherit;
        font-size: inherit;
        line-height: inherit;
    }
}

.ProfileBubbles {
    display: flex;
    align-items: center;

    > * {
        outline: 0.125rem solid var(--bg-light);
    }

    > :not(:first-child) {
        margin-left: -0.125rem;
    }
}

.ProfileBubbles__more {
    display: flex;
    align-items: center;
    justify-content: center;
    width: 1.5rem;
    height: 1.5rem;
    font-size: 0.625rem;
    font-weight: 600;
    color: #fff;
    letter-spacing: -0.05em;
    user-select: none;
    background: var(--primary-3000);
    border-radius: 50%;
}<|MERGE_RESOLUTION|>--- conflicted
+++ resolved
@@ -13,14 +13,7 @@
 }
 
 .ProfilePicture {
-<<<<<<< HEAD
     position: relative;
-    flex-shrink: 0;
-    border-radius: 50%;
-    background-color: var(--lettermark-6-text);
-    color: #5f1903;
-=======
->>>>>>> 5477e814
     display: flex;
     flex-shrink: 0;
     align-items: center;
